//! Definition of each opcode of the EVM.
use crate::{
    circuit_input_builder::{CircuitInputStateRef, ExecStep},
    error::{ExecError, OogError},
    evm::OpcodeId,
    operation::{
        AccountField, AccountOp, CallContextField, TxAccessListAccountOp, TxReceiptField,
        TxRefundOp, RW,
    },
    state_db::CodeDB,
    Error,
};
use core::fmt::Debug;
use eth_types::{
    evm_types::{GasCost, MAX_REFUND_QUOTIENT_OF_GAS_USED},
    evm_unimplemented, GethExecStep, ToAddress, ToWord, Word,
};
use ethers_core::utils::get_contract_address;
use keccak256::EMPTY_HASH;

use crate::util::CHECK_MEM_STRICT;

#[cfg(any(feature = "test", test))]
pub use self::sha3::sha3_tests::{gen_sha3_code, MemoryKind};

mod address;
mod balance;
mod calldatacopy;
mod calldataload;
mod calldatasize;
mod caller;
mod callop;
mod callvalue;
mod chainid;
mod codecopy;
mod codesize;
mod create;
mod dup;
mod exp;
mod extcodecopy;
mod extcodehash;
mod extcodesize;
mod gasprice;
mod logs;
mod mload;
mod mstore;
mod number;
mod origin;
mod return_revert;
mod returndatacopy;
mod returndatasize;
mod selfbalance;
mod sha3;
mod sload;
mod sstore;
mod stackonlyop;
mod stop;
mod swap;

mod error_invalid_jump;
mod error_invalid_opcode;
mod error_oog_call;
mod error_oog_log;
mod error_oog_sload_sstore;
mod error_precompile_failed;
mod error_return_data_outofbound;
mod error_stack_oog_constant;

#[cfg(test)]
mod memory_expansion_test;

use self::sha3::Sha3;
use crate::precompile::is_precompiled;
use address::Address;
use balance::Balance;
use calldatacopy::Calldatacopy;
use calldataload::Calldataload;
use calldatasize::Calldatasize;
use caller::Caller;
use callop::CallOpcode;
use callvalue::Callvalue;
use codecopy::Codecopy;
use codesize::Codesize;
use create::Create;
use dup::Dup;
use error_invalid_jump::InvalidJump;
use error_invalid_opcode::InvalidOpcode;
use error_oog_call::OOGCall;
use error_oog_log::ErrorOOGLog;
use error_oog_sload_sstore::OOGSloadSstore;
use error_precompile_failed::PrecompileFailed;
use error_return_data_outofbound::ErrorReturnDataOutOfBound;
use error_stack_oog_constant::ErrorStackOogConstant;
use exp::Exponentiation;
use extcodecopy::Extcodecopy;
use extcodehash::Extcodehash;
use extcodesize::Extcodesize;
use gasprice::GasPrice;
use logs::Log;
use mload::Mload;
use mstore::Mstore;
use origin::Origin;
use return_revert::ReturnRevert;
use returndatacopy::Returndatacopy;
use returndatasize::Returndatasize;
use selfbalance::Selfbalance;
use sload::Sload;
use sstore::Sstore;
use stackonlyop::StackOnlyOpcode;
use stop::Stop;
use swap::Swap;

/// Generic opcode trait which defines the logic of the
/// [`Operation`](crate::operation::Operation) that should be generated for one
/// or multiple [`ExecStep`](crate::circuit_input_builder::ExecStep) depending
/// of the [`OpcodeId`] it contains.
pub trait Opcode: Debug {
    /// Generate the associated [`MemoryOp`](crate::operation::MemoryOp)s,
    /// [`StackOp`](crate::operation::StackOp)s, and
    /// [`StorageOp`](crate::operation::StorageOp)s associated to the Opcode
    /// is implemented for.
    fn gen_associated_ops(
        state: &mut CircuitInputStateRef,
        geth_steps: &[GethExecStep],
    ) -> Result<Vec<ExecStep>, Error>;
}

#[derive(Debug, Copy, Clone)]
struct Dummy;

impl Opcode for Dummy {
    fn gen_associated_ops(
        state: &mut CircuitInputStateRef,
        geth_steps: &[GethExecStep],
    ) -> Result<Vec<ExecStep>, Error> {
        Ok(vec![state.new_step(&geth_steps[0])?])
    }
}

type FnGenAssociatedOps = fn(
    state: &mut CircuitInputStateRef,
    geth_steps: &[GethExecStep],
) -> Result<Vec<ExecStep>, Error>;

fn fn_gen_associated_ops(opcode_id: &OpcodeId) -> FnGenAssociatedOps {
    if opcode_id.is_push() {
        return StackOnlyOpcode::<0, 1>::gen_associated_ops;
    }

    match opcode_id {
        OpcodeId::STOP => Stop::gen_associated_ops,
        OpcodeId::ADD => StackOnlyOpcode::<2, 1>::gen_associated_ops,
        OpcodeId::MUL => StackOnlyOpcode::<2, 1>::gen_associated_ops,
        OpcodeId::SUB => StackOnlyOpcode::<2, 1>::gen_associated_ops,
        OpcodeId::DIV => StackOnlyOpcode::<2, 1>::gen_associated_ops,
        OpcodeId::SDIV => StackOnlyOpcode::<2, 1>::gen_associated_ops,
        OpcodeId::MOD => StackOnlyOpcode::<2, 1>::gen_associated_ops,
        OpcodeId::SMOD => StackOnlyOpcode::<2, 1>::gen_associated_ops,
        OpcodeId::ADDMOD => StackOnlyOpcode::<3, 1>::gen_associated_ops,
        OpcodeId::MULMOD => StackOnlyOpcode::<3, 1>::gen_associated_ops,
        OpcodeId::SIGNEXTEND => StackOnlyOpcode::<2, 1>::gen_associated_ops,
        OpcodeId::LT => StackOnlyOpcode::<2, 1>::gen_associated_ops,
        OpcodeId::GT => StackOnlyOpcode::<2, 1>::gen_associated_ops,
        OpcodeId::SLT => StackOnlyOpcode::<2, 1>::gen_associated_ops,
        OpcodeId::SGT => StackOnlyOpcode::<2, 1>::gen_associated_ops,
        OpcodeId::EQ => StackOnlyOpcode::<2, 1>::gen_associated_ops,
        OpcodeId::ISZERO => StackOnlyOpcode::<1, 1>::gen_associated_ops,
        OpcodeId::AND => StackOnlyOpcode::<2, 1>::gen_associated_ops,
        OpcodeId::OR => StackOnlyOpcode::<2, 1>::gen_associated_ops,
        OpcodeId::XOR => StackOnlyOpcode::<2, 1>::gen_associated_ops,
        OpcodeId::NOT => StackOnlyOpcode::<1, 1>::gen_associated_ops,
        OpcodeId::BYTE => StackOnlyOpcode::<2, 1>::gen_associated_ops,
        OpcodeId::SHL => StackOnlyOpcode::<2, 1>::gen_associated_ops,
        OpcodeId::SHR => StackOnlyOpcode::<2, 1>::gen_associated_ops,
        OpcodeId::SAR => StackOnlyOpcode::<2, 1>::gen_associated_ops,
        OpcodeId::SHA3 => Sha3::gen_associated_ops,
        OpcodeId::ADDRESS => Address::gen_associated_ops,
        OpcodeId::BALANCE => Balance::gen_associated_ops,
        OpcodeId::ORIGIN => Origin::gen_associated_ops,
        OpcodeId::CALLER => Caller::gen_associated_ops,
        OpcodeId::CALLVALUE => Callvalue::gen_associated_ops,
        OpcodeId::CALLDATASIZE => Calldatasize::gen_associated_ops,
        OpcodeId::CALLDATALOAD => Calldataload::gen_associated_ops,
        OpcodeId::CALLDATACOPY => Calldatacopy::gen_associated_ops,
        OpcodeId::GASPRICE => GasPrice::gen_associated_ops,
        OpcodeId::CODECOPY => Codecopy::gen_associated_ops,
        OpcodeId::CODESIZE => Codesize::gen_associated_ops,
        OpcodeId::EXP => Exponentiation::gen_associated_ops,
        OpcodeId::EXTCODESIZE => Extcodesize::gen_associated_ops,
        OpcodeId::EXTCODECOPY => Extcodecopy::gen_associated_ops,
        OpcodeId::RETURNDATASIZE => Returndatasize::gen_associated_ops,
        OpcodeId::RETURNDATACOPY => Returndatacopy::gen_associated_ops,
        OpcodeId::EXTCODEHASH => Extcodehash::gen_associated_ops,
        OpcodeId::BLOCKHASH => StackOnlyOpcode::<1, 1>::gen_associated_ops,
        OpcodeId::COINBASE => StackOnlyOpcode::<0, 1>::gen_associated_ops,
        OpcodeId::TIMESTAMP => StackOnlyOpcode::<0, 1>::gen_associated_ops,
        OpcodeId::NUMBER => StackOnlyOpcode::<0, 1>::gen_associated_ops,
        OpcodeId::DIFFICULTY => StackOnlyOpcode::<0, 1>::gen_associated_ops,
        OpcodeId::GASLIMIT => StackOnlyOpcode::<0, 1>::gen_associated_ops,
        OpcodeId::CHAINID => StackOnlyOpcode::<0, 1>::gen_associated_ops,
        OpcodeId::SELFBALANCE => Selfbalance::gen_associated_ops,
        OpcodeId::BASEFEE => StackOnlyOpcode::<0, 1>::gen_associated_ops,
        OpcodeId::POP => StackOnlyOpcode::<1, 0>::gen_associated_ops,
        OpcodeId::MLOAD => Mload::gen_associated_ops,
        OpcodeId::MSTORE => Mstore::<false>::gen_associated_ops,
        OpcodeId::MSTORE8 => Mstore::<true>::gen_associated_ops,
        OpcodeId::SLOAD => Sload::gen_associated_ops,
        OpcodeId::SSTORE => Sstore::gen_associated_ops,
        OpcodeId::JUMP => StackOnlyOpcode::<1, 0>::gen_associated_ops,
        OpcodeId::JUMPI => StackOnlyOpcode::<2, 0>::gen_associated_ops,
        OpcodeId::PC => StackOnlyOpcode::<0, 1>::gen_associated_ops,
        OpcodeId::MSIZE => StackOnlyOpcode::<0, 1>::gen_associated_ops,
        OpcodeId::GAS => StackOnlyOpcode::<0, 1>::gen_associated_ops,
        OpcodeId::JUMPDEST => Dummy::gen_associated_ops,
        OpcodeId::DUP1 => Dup::<1>::gen_associated_ops,
        OpcodeId::DUP2 => Dup::<2>::gen_associated_ops,
        OpcodeId::DUP3 => Dup::<3>::gen_associated_ops,
        OpcodeId::DUP4 => Dup::<4>::gen_associated_ops,
        OpcodeId::DUP5 => Dup::<5>::gen_associated_ops,
        OpcodeId::DUP6 => Dup::<6>::gen_associated_ops,
        OpcodeId::DUP7 => Dup::<7>::gen_associated_ops,
        OpcodeId::DUP8 => Dup::<8>::gen_associated_ops,
        OpcodeId::DUP9 => Dup::<9>::gen_associated_ops,
        OpcodeId::DUP10 => Dup::<10>::gen_associated_ops,
        OpcodeId::DUP11 => Dup::<11>::gen_associated_ops,
        OpcodeId::DUP12 => Dup::<12>::gen_associated_ops,
        OpcodeId::DUP13 => Dup::<13>::gen_associated_ops,
        OpcodeId::DUP14 => Dup::<14>::gen_associated_ops,
        OpcodeId::DUP15 => Dup::<15>::gen_associated_ops,
        OpcodeId::DUP16 => Dup::<16>::gen_associated_ops,
        OpcodeId::SWAP1 => Swap::<1>::gen_associated_ops,
        OpcodeId::SWAP2 => Swap::<2>::gen_associated_ops,
        OpcodeId::SWAP3 => Swap::<3>::gen_associated_ops,
        OpcodeId::SWAP4 => Swap::<4>::gen_associated_ops,
        OpcodeId::SWAP5 => Swap::<5>::gen_associated_ops,
        OpcodeId::SWAP6 => Swap::<6>::gen_associated_ops,
        OpcodeId::SWAP7 => Swap::<7>::gen_associated_ops,
        OpcodeId::SWAP8 => Swap::<8>::gen_associated_ops,
        OpcodeId::SWAP9 => Swap::<9>::gen_associated_ops,
        OpcodeId::SWAP10 => Swap::<10>::gen_associated_ops,
        OpcodeId::SWAP11 => Swap::<11>::gen_associated_ops,
        OpcodeId::SWAP12 => Swap::<12>::gen_associated_ops,
        OpcodeId::SWAP13 => Swap::<13>::gen_associated_ops,
        OpcodeId::SWAP14 => Swap::<14>::gen_associated_ops,
        OpcodeId::SWAP15 => Swap::<15>::gen_associated_ops,
        OpcodeId::SWAP16 => Swap::<16>::gen_associated_ops,
        OpcodeId::LOG0 => Log::gen_associated_ops,
        OpcodeId::LOG1 => Log::gen_associated_ops,
        OpcodeId::LOG2 => Log::gen_associated_ops,
        OpcodeId::LOG3 => Log::gen_associated_ops,
        OpcodeId::LOG4 => Log::gen_associated_ops,
        OpcodeId::CALL | OpcodeId::CALLCODE => CallOpcode::<7>::gen_associated_ops,
        OpcodeId::DELEGATECALL | OpcodeId::STATICCALL => CallOpcode::<6>::gen_associated_ops,
        OpcodeId::CREATE => Create::<false>::gen_associated_ops,
        OpcodeId::CREATE2 => Create::<true>::gen_associated_ops,
        OpcodeId::RETURN | OpcodeId::REVERT => ReturnRevert::gen_associated_ops,
        OpcodeId::INVALID(_) => Stop::gen_associated_ops,
        OpcodeId::SELFDESTRUCT => {
            log::debug!("Using dummy gen_selfdestruct_ops for opcode SELFDESTRUCT");
            DummySelfDestruct::gen_associated_ops
        }
        _ => {
            log::debug!("Using dummy gen_associated_ops for opcode {:?}", opcode_id);
            Dummy::gen_associated_ops
        }
    }
}

fn fn_gen_error_state_associated_ops(error: &ExecError) -> Option<FnGenAssociatedOps> {
    match error {
        ExecError::InvalidJump => Some(InvalidJump::gen_associated_ops),
        ExecError::InvalidOpcode => Some(InvalidOpcode::gen_associated_ops),
        ExecError::OutOfGas(OogError::Call) => Some(OOGCall::gen_associated_ops),
        ExecError::OutOfGas(OogError::Log) => Some(ErrorOOGLog::gen_associated_ops),
        ExecError::OutOfGas(OogError::Constant) => Some(ErrorStackOogConstant::gen_associated_ops),
        ExecError::OutOfGas(OogError::SloadSstore) => Some(OOGSloadSstore::gen_associated_ops),
        ExecError::StackOverflow => Some(ErrorStackOogConstant::gen_associated_ops),
        ExecError::StackUnderflow => Some(ErrorStackOogConstant::gen_associated_ops),
        // call & callcode can encounter InsufficientBalance error, Use pop-7 generic CallOpcode
        ExecError::InsufficientBalance => Some(CallOpcode::<7>::gen_associated_ops),
        ExecError::PrecompileFailed => Some(PrecompileFailed::gen_associated_ops),
        ExecError::ReturnDataOutOfBounds => Some(ErrorReturnDataOutOfBound::gen_associated_ops),

        // more future errors place here
        _ => {
            evm_unimplemented!("TODO: error state {:?} not implemented", error);
            None
        }
    }
}

#[allow(clippy::collapsible_else_if)]
/// Generate the associated operations according to the particular
/// [`OpcodeId`].
pub fn gen_associated_ops(
    opcode_id: &OpcodeId,
    state: &mut CircuitInputStateRef,
    geth_steps: &[GethExecStep],
) -> Result<Vec<ExecStep>, Error> {
    let memory_enabled = !geth_steps.iter().all(|s| s.memory.is_empty());
    if memory_enabled {
        let check_level = if *CHECK_MEM_STRICT { 2 } else { 0 }; // 0: no check, 1: check and log error and fix, 2: check and assert_eq
        if check_level >= 1 {
            #[allow(clippy::collapsible_else_if)]
            if state.call_ctx()?.memory != geth_steps[0].memory {
                log::error!(
                    "wrong mem before {:?}. len in state {}, len in step {}",
                    opcode_id,
                    &state.call_ctx()?.memory.len(),
                    &geth_steps[0].memory.len(),
                );
                log::error!("state mem {:?}", &state.call_ctx()?.memory);
                log::error!("step  mem {:?}", &geth_steps[0].memory);

                for i in 0..std::cmp::min(
                    state.call_ctx()?.memory.0.len(),
                    geth_steps[0].memory.0.len(),
                ) {
                    if state.call_ctx()?.memory.0[i] != geth_steps[0].memory.0[i] {
                        log::error!("diff at {}", i);
                    }
                }
                if check_level >= 2 {
                    panic!("mem wrong");
                }
                state.call_ctx_mut()?.memory = geth_steps[0].memory.clone();
            }
        }
    }

    // check if have error
    let geth_step = &geth_steps[0];
    let mut exec_step = state.new_step(geth_step)?;
    let next_step = if geth_steps.len() > 1 {
        Some(&geth_steps[1])
    } else {
        None
    };
    if let Some(exec_error) = state.get_step_err(geth_step, next_step).unwrap() {
        log::warn!(
            "geth error {:?} occurred in  {:?}",
            exec_error,
            geth_step.op
        );

        exec_step.error = Some(exec_error.clone());
        // TODO: after more error state handled, refactor all error handling in
        // fn_gen_error_state_associated_ops method
        // For exceptions that have been implemented
        if let Some(fn_gen_error_ops) = fn_gen_error_state_associated_ops(&exec_error) {
            return fn_gen_error_ops(state, geth_steps);
        } else {
            // For exceptions that already enter next call context, but fail immediately
            // (e.g. Depth, InsufficientBalance), we still need to parse the call.
            if geth_step.op.is_call_or_create() && !exec_step.oog_or_stack_error() {
                let call = state.parse_call(geth_step)?;
                state.push_call(call);
            // For exceptions that fail to enter next call context, we need
            // to restore call context of current caller
            } else {
                state.gen_restore_context_ops(&mut exec_step, geth_steps)?;
            }
            state.handle_return(geth_step)?;
            return Ok(vec![exec_step]);
        }
    }
    // if no errors, continue as normal
    let fn_gen_associated_ops = fn_gen_associated_ops(opcode_id);
    fn_gen_associated_ops(state, geth_steps)
}

pub fn gen_begin_tx_ops(state: &mut CircuitInputStateRef) -> Result<ExecStep, Error> {
    let mut exec_step = state.new_begin_tx_step();
    let call = state.call()?.clone();

    for (field, value) in [
        (CallContextField::TxId, state.tx_ctx.id().into()),
        (
            CallContextField::RwCounterEndOfReversion,
            call.rw_counter_end_of_reversion.into(),
        ),
        (
            CallContextField::IsPersistent,
            (call.is_persistent as usize).into(),
        ),
        (CallContextField::IsSuccess, call.is_success.to_word()),
    ] {
        state.call_context_write(&mut exec_step, call.call_id, field, value);
    }

    // Increase caller's nonce
    let caller_address = call.caller_address;
    let mut nonce_prev = state.sdb.get_account(&caller_address).1.nonce;
    debug_assert!(nonce_prev <= state.tx.nonce.into());
    while nonce_prev < state.tx.nonce.into() {
        nonce_prev = state.sdb.increase_nonce(&caller_address).into();
        log::warn!("[debug] increase nonce to {}", nonce_prev);
    }
    state.account_write(
        &mut exec_step,
        caller_address,
        AccountField::Nonce,
        nonce_prev + 1,
        nonce_prev,
    )?;

    // Add caller and callee into access list
    for address in [call.caller_address, call.address] {
        state.sdb.add_account_to_access_list(address);
        state.tx_accesslist_account_write(
            &mut exec_step,
            state.tx_ctx.id(),
            address,
            true,
            false,
        )?;
    }

    // Calculate intrinsic gas cost
    let call_data_gas_cost = state
        .tx
        .input
        .iter()
        .fold(0, |acc, byte| acc + if *byte == 0 { 4 } else { 16 });
    let intrinsic_gas_cost = if state.tx.is_create() {
        GasCost::CREATION_TX.as_u64()
    } else {
        GasCost::TX.as_u64()
    } + call_data_gas_cost;
    exec_step.gas_cost = GasCost(intrinsic_gas_cost);

    // Transfer with fee
    state.transfer_with_fee(
        &mut exec_step,
        call.caller_address,
        call.address,
        call.value,
        state.tx.gas_price * state.tx.gas,
    )?;

    // Get code_hash of callee
    // FIXME: call with value to precompile will cause the codehash of precompile
    // address to `CodeDB::empty_code_hash()`. FIXME: we should have a
    // consistent codehash for precompile contract.
    let (_, callee_account) = state.sdb.get_account(&call.address);
    let callee_exists = !callee_account.is_empty();
    let (callee_code_hash, is_empty_code_hash) = match (state.tx.is_create(), callee_exists) {
        (true, _) => (call.code_hash.to_word(), false),
        (_, true) => {
            debug_assert_eq!(
                callee_account.code_hash, call.code_hash,
                "callee account's code hash: {:?}, call's code hash: {:?}",
                callee_account.code_hash, call.code_hash
            );
            (
                call.code_hash.to_word(),
                call.code_hash.to_fixed_bytes() == *EMPTY_HASH,
            )
        }
        (_, false) => (Word::zero(), true),
    };

    if state.tx.is_create() {
        state.block.sha3_inputs.push({
            let mut stream = ethers_core::utils::rlp::RlpStream::new();
            stream.begin_list(2);
            stream.append(&caller_address);
            stream.append(&nonce_prev);
            stream.out().to_vec()
        });
    }

    // There are 4 branches from here.
    match (
        call.is_create(),
        is_precompiled(&call.address),
        is_empty_code_hash,
    ) {
        // 1. Creation transaction.
        (true, _, _) => {
            state.push_op_reversible(
                &mut exec_step,
                RW::WRITE,
                AccountOp {
                    address: call.address,
                    field: AccountField::Nonce,
                    value: 1.into(),
                    value_prev: 0.into(),
                },
            )?;
            for (field, value) in [
                (CallContextField::Depth, call.depth.into()),
                (
                    CallContextField::CallerAddress,
                    call.caller_address.to_word(),
                ),
                (
                    CallContextField::CalleeAddress,
                    get_contract_address(caller_address, nonce_prev).to_word(),
                ),
                (
                    CallContextField::CallDataOffset,
                    call.call_data_offset.into(),
                ),
                (
                    CallContextField::CallDataLength,
                    state.tx.input.len().into(),
                ),
                (CallContextField::Value, call.value),
                (CallContextField::IsStatic, (call.is_static as usize).into()),
                (CallContextField::LastCalleeId, 0.into()),
                (CallContextField::LastCalleeReturnDataOffset, 0.into()),
                (CallContextField::LastCalleeReturnDataLength, 0.into()),
                (CallContextField::IsRoot, 1.into()),
                (CallContextField::IsCreate, 1.into()),
                (CallContextField::CodeHash, callee_code_hash),
            ] {
                state.call_context_write(&mut exec_step, call.call_id, field, value);
            }
            Ok(exec_step)
        }
        // 2. Call to precompiled.
        (_, true, _) => {
            state.account_read(
                &mut exec_step,
                call.address,
                AccountField::CodeHash,
                callee_code_hash,
                callee_code_hash,
            )?;

            Ok(exec_step)
        }
        (_, _, is_empty_code_hash) => {
            state.account_read(
                &mut exec_step,
                call.address,
                AccountField::CodeHash,
<<<<<<< HEAD
                callee_code_hash,
                callee_code_hash,
            )?;
=======
                callee_code_hash_word,
                callee_code_hash_word,
            );
>>>>>>> 2d80f22b

            // 3. Call to account with empty code.
            if is_empty_code_hash {
                // if the transfer values make an account from non-exist to exist
                // we need to handle to codehash change
                if !call.value.is_zero() {
                    state.account_write(
                        &mut exec_step,
                        call.address,
                        AccountField::CodeHash,
                        CodeDB::empty_code_hash().to_word(),
                        CodeDB::empty_code_hash().to_word(), // or Word::zero()?
                    )?;
                }
                return Ok(exec_step);
            }

            // 4. Call to account with non-empty code.
            for (field, value) in [
                (CallContextField::Depth, call.depth.into()),
                (
                    CallContextField::CallerAddress,
                    call.caller_address.to_word(),
                ),
                (CallContextField::CalleeAddress, call.address.to_word()),
                (
                    CallContextField::CallDataOffset,
                    call.call_data_offset.into(),
                ),
                (
                    CallContextField::CallDataLength,
                    call.call_data_length.into(),
                ),
                (CallContextField::Value, call.value),
                (CallContextField::IsStatic, (call.is_static as usize).into()),
                (CallContextField::LastCalleeId, 0.into()),
                (CallContextField::LastCalleeReturnDataOffset, 0.into()),
                (CallContextField::LastCalleeReturnDataLength, 0.into()),
                (CallContextField::IsRoot, 1.into()),
                (CallContextField::IsCreate, call.is_create().to_word()),
                (CallContextField::CodeHash, callee_code_hash),
            ] {
                state.call_context_write(&mut exec_step, call.call_id, field, value);
            }

            Ok(exec_step)
        }
    }
}

pub fn gen_end_tx_ops(state: &mut CircuitInputStateRef) -> Result<ExecStep, Error> {
    let mut exec_step = state.new_end_tx_step();
    let call = state.tx.calls()[0].clone();

    state.call_context_read(
        &mut exec_step,
        call.call_id,
        CallContextField::TxId,
        state.tx_ctx.id().into(),
    );
    state.call_context_read(
        &mut exec_step,
        call.call_id,
        CallContextField::IsPersistent,
        Word::from(call.is_persistent as u8),
    );

    let refund = state.sdb.refund();
    state.push_op(
        &mut exec_step,
        RW::READ,
        TxRefundOp {
            tx_id: state.tx_ctx.id(),
            value: refund,
            value_prev: refund,
        },
    );

    let effective_refund =
        refund.min((state.tx.gas - exec_step.gas_left.0) / MAX_REFUND_QUOTIENT_OF_GAS_USED as u64);
    let (found, caller_account) = state.sdb.get_account(&call.caller_address);
    if !found {
        return Err(Error::AccountNotFound(call.caller_address));
    }
    let caller_balance_prev = caller_account.balance;
    let caller_balance =
        caller_balance_prev + state.tx.gas_price * (exec_step.gas_left.0 + effective_refund);
    state.account_write(
        &mut exec_step,
        call.caller_address,
        AccountField::Balance,
        caller_balance,
        caller_balance_prev,
    )?;

    let block_info = state
        .block
        .headers
        .get(&state.tx.block_num)
        .unwrap()
        .clone();
    let effective_tip = state.tx.gas_price - block_info.base_fee;
    let (found, coinbase_account) = state.sdb.get_account_mut(&block_info.coinbase);
    if !found {
        log::error!("coinbase account not found: {}", block_info.coinbase);
        return Err(Error::AccountNotFound(block_info.coinbase));
    }
    let coinbase_balance_prev = coinbase_account.balance;
    let coinbase_balance =
        coinbase_balance_prev + effective_tip * (state.tx.gas - exec_step.gas_left.0);
    state.account_write(
        &mut exec_step,
        block_info.coinbase,
        AccountField::Balance,
        coinbase_balance,
        coinbase_balance_prev,
    )?;

    // handle tx receipt tag
    state.tx_receipt_write(
        &mut exec_step,
        state.tx_ctx.id(),
        TxReceiptField::PostStateOrStatus,
        call.is_persistent as u64,
    )?;

    let log_id = exec_step.log_id;
    state.tx_receipt_write(
        &mut exec_step,
        state.tx_ctx.id(),
        TxReceiptField::LogLength,
        log_id as u64,
    )?;

    if state.tx_ctx.id() > 1 {
        // query pre tx cumulative gas
        state.tx_receipt_read(
            &mut exec_step,
            state.tx_ctx.id() - 1,
            TxReceiptField::CumulativeGasUsed,
            state.block_ctx.cumulative_gas_used,
        )?;
    }

    state.block_ctx.cumulative_gas_used += state.tx.gas - exec_step.gas_left.0;
    state.tx_receipt_write(
        &mut exec_step,
        state.tx_ctx.id(),
        TxReceiptField::CumulativeGasUsed,
        state.block_ctx.cumulative_gas_used,
    )?;

    if !state.tx_ctx.is_last_tx() {
        state.call_context_write(
            &mut exec_step,
            state.block_ctx.rwc.0 + 1,
            CallContextField::TxId,
            (state.tx_ctx.id() + 1).into(),
        );
    }

    Ok(exec_step)
}

#[derive(Debug, Copy, Clone)]
struct DummySelfDestruct;

impl Opcode for DummySelfDestruct {
    fn gen_associated_ops(
        state: &mut CircuitInputStateRef,
        geth_steps: &[GethExecStep],
    ) -> Result<Vec<ExecStep>, Error> {
        dummy_gen_selfdestruct_ops(state, geth_steps)
    }
}
fn dummy_gen_selfdestruct_ops(
    state: &mut CircuitInputStateRef,
    geth_steps: &[GethExecStep],
) -> Result<Vec<ExecStep>, Error> {
    let geth_step = &geth_steps[0];
    let mut exec_step = state.new_step(geth_step)?;
    let sender = state.call()?.address;
    let receiver = geth_step.stack.last()?.to_address();

    let is_warm = state.sdb.check_account_in_access_list(&receiver);
    state.push_op_reversible(
        &mut exec_step,
        RW::WRITE,
        TxAccessListAccountOp {
            tx_id: state.tx_ctx.id(),
            address: receiver,
            is_warm: true,
            is_warm_prev: is_warm,
        },
    )?;

    let (found, _) = state.sdb.get_account(&receiver);
    if !found {
        return Err(Error::AccountNotFound(receiver));
    }
    let (found, sender_account) = state.sdb.get_account(&sender);
    if !found {
        return Err(Error::AccountNotFound(sender));
    }
    let value = sender_account.balance;
    state.transfer(&mut exec_step, sender, receiver, value)?;

    if state.call()?.is_persistent {
        state.sdb.destruct_account(sender);
    }

    state.handle_return(geth_step)?;
    Ok(vec![exec_step])
}<|MERGE_RESOLUTION|>--- conflicted
+++ resolved
@@ -536,15 +536,9 @@
                 &mut exec_step,
                 call.address,
                 AccountField::CodeHash,
-<<<<<<< HEAD
                 callee_code_hash,
                 callee_code_hash,
-            )?;
-=======
-                callee_code_hash_word,
-                callee_code_hash_word,
             );
->>>>>>> 2d80f22b
 
             // 3. Call to account with empty code.
             if is_empty_code_hash {
