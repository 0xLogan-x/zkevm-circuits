//! The transaction circuit implementation.

// Naming notes:
// - *_be: Big-Endian bytes
// - *_le: Little-Endian bytes

pub mod sign_verify;

use crate::evm_circuit::util::constraint_builder::BaseConstraintBuilder;
use crate::table::{KeccakTable, LookupTable, RlpTable, TxFieldTag, TxTable};
#[cfg(not(feature = "enable-sign-verify"))]
use crate::tx_circuit::sign_verify::pub_key_hash_to_address;
use crate::util::{random_linear_combine_word as rlc, Challenges, SubCircuit, SubCircuitConfig};
use crate::witness;
use crate::witness::{RlpDataType, RlpTxTag, Transaction};
use bus_mapping::circuit_input_builder::keccak_inputs_sign_verify;
#[cfg(not(feature = "enable-sign-verify"))]
use eth_types::sign_types::{pk_bytes_le, pk_bytes_swap_endianness};
use eth_types::{
    sign_types::SignData,
    {Field, ToLittleEndian, ToScalar},
};
#[cfg(not(feature = "enable-sign-verify"))]
use ethers_core::utils::keccak256;
use gadgets::binary_number::{BinaryNumberChip, BinaryNumberConfig};
use gadgets::is_equal::{IsEqualChip, IsEqualConfig, IsEqualInstruction};
use gadgets::util::{and, not, select, sum, Expr};
#[cfg(feature = "enable-sign-verify")]
use halo2_proofs::circuit::{Cell, RegionIndex};
use halo2_proofs::poly::Rotation;
use halo2_proofs::{
    circuit::{Layouter, Region, SimpleFloorPlanner, Value},
    plonk::{Advice, Circuit, Column, ConstraintSystem, Error, Expression, VirtualCells},
};
use log::error;
use num::Zero;
use sign_verify::{AssignedSignatureVerify, SignVerifyChip, SignVerifyConfig};
use std::collections::HashMap;
use std::iter;
use std::marker::PhantomData;

use crate::table::TxFieldTag::{
    CallData, CallDataGasCost, CallDataLength, CalleeAddress, CallerAddress, Gas, GasPrice,
    IsCreate, Nonce, SigR, SigS, SigV, TxHashLength, TxHashRLC, TxSignHash, TxSignLength,
    TxSignRLC,
};
use gadgets::is_zero::{IsZeroChip, IsZeroConfig, IsZeroInstruction};
pub use halo2_proofs::halo2curves::{
    group::{
        ff::{Field as GroupField, PrimeField},
        prime::PrimeCurveAffine,
        Curve, Group, GroupEncoding,
    },
    secp256k1::{self, Secp256k1Affine, Secp256k1Compressed},
};
use halo2_proofs::plonk::Fixed;

/// Number of rows of one tx occupies in the fixed part of tx table
pub const TX_LEN: usize = 19;
/// Offset of TxHash tag in the tx table
pub const TX_HASH_OFFSET: usize = 18;

#[derive(Clone, Debug)]
struct TagTable {
    tx_tag: Column<Fixed>,
    rlp_tag: Column<Fixed>,
}

impl TagTable {
    fn construct<F: Field>(meta: &mut ConstraintSystem<F>) -> Self {
        Self {
            tx_tag: meta.fixed_column(),
            rlp_tag: meta.fixed_column(),
        }
    }
}

#[derive(Copy, Clone, Debug, PartialEq, Eq, Hash)]
enum LookupCondition {
    // lookup into tx table
    TxCalldata,
    // lookup into tag table
    Tag,
    // lookup into rlp table
    RlpCalldata,
    RlpSignTag,
    RlpHashTag,
    // lookup into keccak table
    Keccak,
}

/// Config for TxCircuit
#[derive(Clone, Debug)]
pub struct TxCircuitConfig<F: Field> {
    q_enable: Column<Fixed>,

    /// TxFieldTag assigned to the row.
    tag: BinaryNumberConfig<TxFieldTag, 5>,
    rlp_tag: Column<Advice>,
    tag_table: TagTable,

    tx_id_is_zero: IsEqualConfig<F>,
    /// Primarily used to verify if the `CallDataLength` is zero or non-zero.
    value_is_zero: IsZeroConfig<F>,
    /// We use an equality gadget to know whether the tx id changes between
    /// subsequent rows or not.
    tx_id_unchanged: IsEqualConfig<F>,
    is_calldata: Column<Advice>,

    lookup_conditions: HashMap<LookupCondition, Column<Advice>>,
    /// A boolean advice column, which is turned on only for the last byte in
    /// call data.
    is_final: Column<Advice>,
    /// A dedicated column that holds the calldata's length. We use this column
    /// only for the TxFieldTag::CallData tag.
    calldata_length: Column<Advice>,
    /// An accumulator value used to correctly calculate the calldata gas cost
    /// for a tx.
    calldata_gas_cost_acc: Column<Advice>,
    /// Chain ID.
    chain_id: Column<Advice>,

    /// Address recovered by SignVerifyChip
    sv_address: Column<Advice>,
    sign_verify: SignVerifyConfig,

    // External tables
    tx_table: TxTable,
    rlp_table: RlpTable,
    keccak_table: KeccakTable,

    _marker: PhantomData<F>,
}

/// Circuit configuration arguments
pub struct TxCircuitConfigArgs<F: Field> {
    /// TxTable
    pub tx_table: TxTable,
    /// KeccakTable
    pub keccak_table: KeccakTable,
    /// RlpTable
    pub rlp_table: RlpTable,
    /// Challenges
    pub challenges: Challenges<Expression<F>>,
}

impl<F: Field> SubCircuitConfig<F> for TxCircuitConfig<F> {
    type ConfigArgs = TxCircuitConfigArgs<F>;

    /// Return a new TxCircuitConfig
    fn new(
        meta: &mut ConstraintSystem<F>,
        Self::ConfigArgs {
            tx_table,
            keccak_table,
            rlp_table,
            challenges,
        }: Self::ConfigArgs,
    ) -> Self {
        let q_enable = meta.fixed_column();
        let tag = BinaryNumberChip::configure(meta, q_enable, None);
        let rlp_tag = meta.advice_column();
        let value_inv = meta.advice_column();
        let is_calldata = meta.advice_column(); // to reduce degree
        let lookup_conditions = [
            LookupCondition::TxCalldata,
            LookupCondition::Tag,
            LookupCondition::RlpCalldata,
            LookupCondition::RlpSignTag,
            LookupCondition::RlpHashTag,
            LookupCondition::Keccak,
        ]
        .into_iter()
        .map(|condition| (condition, meta.advice_column()))
        .collect::<HashMap<LookupCondition, Column<Advice>>>();

        let tag_table = TagTable::construct(meta);
        let sv_address = meta.advice_column();
        meta.enable_equality(tx_table.value);
        meta.enable_equality(sv_address);

        let log_deg = |s: &'static str, meta: &mut ConstraintSystem<F>| {
            log::info!("after {}, meta.degree: {}", s, meta.degree());
        };

        macro_rules! is_tx_tag {
            ($var:ident, $tag_variant:ident) => {
                let $var = |meta: &mut VirtualCells<F>| {
                    tag.value_equals(TxFieldTag::$tag_variant, Rotation::cur())(meta)
                };
            };
        }
        is_tx_tag!(is_nonce, Nonce);
        is_tx_tag!(is_gas_price, GasPrice);
        is_tx_tag!(is_gas, Gas);
        is_tx_tag!(is_to, CalleeAddress);
        is_tx_tag!(is_value, Value);
        is_tx_tag!(is_data, CallData);
        is_tx_tag!(is_data_length, CallDataLength);
        is_tx_tag!(is_sig_v, SigV);
        is_tx_tag!(is_sig_r, SigR);
        is_tx_tag!(is_sig_s, SigS);
        is_tx_tag!(is_sign_length, TxSignLength);
        is_tx_tag!(is_sign_rlc, TxSignRLC);
        is_tx_tag!(is_hash_length, TxHashLength);
        is_tx_tag!(is_hash_rlc, TxHashRLC);
        // is_tx_tag!(is_sign_hash, TxSignHash);
        // is_tx_tag!(is_hash, TxHash);
        // is_tx_tag!(is_padding, Padding);

        let tx_id_is_zero = IsEqualChip::configure(
            meta,
            |meta| meta.query_fixed(q_enable, Rotation::cur()),
            |meta| meta.query_advice(tx_table.tx_id, Rotation::cur()),
            |_| 0.expr(),
        );
        let value_is_zero = IsZeroChip::configure(
            meta,
            |meta| {
                and::expr(vec![
                    meta.query_fixed(q_enable, Rotation::cur()),
                    sum::expr(vec![
                        // if caller_address is zero, then skip the sig verify.
                        tag.value_equals(CallerAddress, Rotation::cur())(meta),
                        // if callee_address is zero, then IsCreate = false.
                        tag.value_equals(CalleeAddress, Rotation::cur())(meta),
                        // if call_data_length is zero, then skip lookup to tx table for call data
                        tag.value_equals(CallDataLength, Rotation::cur())(meta),
                        // if call data byte is zero, then gas_cost = 4 (16 otherwise)
                        tag.value_equals(CallData, Rotation::cur())(meta),
                    ]),
                ])
            },
            |meta| meta.query_advice(tx_table.value, Rotation::cur()),
            value_inv,
        );
        log_deg("value_is_zero", meta);

        let tx_id_unchanged = IsEqualChip::configure(
            meta,
            |meta| meta.query_fixed(q_enable, Rotation::cur()),
            |meta| meta.query_advice(tx_table.tx_id, Rotation::cur()),
            |meta| meta.query_advice(tx_table.tx_id, Rotation::next()),
        );

        let is_final = meta.advice_column();
        let calldata_length = meta.advice_column();
        let calldata_gas_cost_acc = meta.advice_column();
        let chain_id = meta.advice_column();

        meta.create_gate("calldata lookup into tx table condition", |meta| {
            let mut cb = BaseConstraintBuilder::default();

            cb.require_equal(
                "condition",
                and::expr([
                    is_data_length(meta),
                    not::expr(value_is_zero.is_zero_expression.expr()),
                ]),
                meta.query_advice(
                    lookup_conditions[&LookupCondition::TxCalldata],
                    Rotation::cur(),
                ),
            );

            cb.gate(meta.query_fixed(q_enable, Rotation::cur()))
        });

        meta.create_gate("lookup into tag table condition", |meta| {
            let mut cb = BaseConstraintBuilder::default();

            let is_tag_in_set = sum::expr([
                is_nonce(meta),
                is_gas_price(meta),
                is_gas(meta),
                is_to(meta),
                is_value(meta),
                is_data_length(meta),
                is_sig_v(meta),
                is_sig_r(meta),
                is_sig_s(meta),
                is_sign_length(meta),
                is_sign_rlc(meta),
                is_hash_length(meta),
                is_hash_rlc(meta),
            ]);
            cb.require_equal(
                "condition",
                is_tag_in_set,
                meta.query_advice(lookup_conditions[&LookupCondition::Tag], Rotation::cur()),
            );

            cb.gate(meta.query_fixed(q_enable, Rotation::cur()))
        });

        meta.create_gate("calldata lookup into rlp table condition", |meta| {
            let mut cb = BaseConstraintBuilder::default();

            cb.require_equal(
                "condition",
                and::expr([
                    is_data(meta),
                    not::expr(tx_id_is_zero.is_equal_expression.expr()),
                ]),
                meta.query_advice(
                    lookup_conditions[&LookupCondition::RlpCalldata],
                    Rotation::cur(),
                ),
            );

            cb.gate(meta.query_fixed(q_enable, Rotation::cur()))
        });

        meta.create_gate("sign tag lookup into rlp table condition", |meta| {
            let mut cb = BaseConstraintBuilder::default();

            let is_tag_in_tx_sign = sum::expr([
                is_nonce(meta),
                is_gas_price(meta),
                is_gas(meta),
                is_to(meta),
                is_value(meta),
                is_data_length(meta), // call data length in DataPrefix
                is_sign_length(meta),
                is_sign_rlc(meta),
            ]);

            cb.require_equal(
                "condition",
                is_tag_in_tx_sign,
                meta.query_advice(
                    lookup_conditions[&LookupCondition::RlpSignTag],
                    Rotation::cur(),
                ),
            );

            cb.gate(meta.query_fixed(q_enable, Rotation::cur()))
        });

        meta.create_gate("hash tag lookup into rlp table condition", |meta| {
            let mut cb = BaseConstraintBuilder::default();

            let is_tag_in_tx_hash = sum::expr([
                is_nonce(meta),
                is_gas_price(meta),
                is_gas(meta),
                is_to(meta),
                is_value(meta),
                is_data_length(meta),
                is_sig_v(meta),
                is_sig_r(meta),
                is_sig_s(meta),
                is_hash_length(meta),
                is_hash_rlc(meta),
            ]);

            cb.require_equal(
                "condition",
                is_tag_in_tx_hash,
                meta.query_advice(
                    lookup_conditions[&LookupCondition::RlpHashTag],
                    Rotation::cur(),
                ),
            );

            cb.gate(meta.query_fixed(q_enable, Rotation::cur()))
        });

        meta.create_gate("calldata length lookup condition", |meta| {
            let mut cb = BaseConstraintBuilder::default();

            let is_tag_sign_or_hash = sum::expr([is_sign_length(meta), is_hash_length(meta)]);
            cb.require_equal(
                "condition",
                is_tag_sign_or_hash,
                meta.query_advice(lookup_conditions[&LookupCondition::Keccak], Rotation::cur()),
            );

            cb.gate(meta.query_fixed(q_enable, Rotation::cur()))
        });

        Self::configure_lookups(
            meta,
            q_enable,
            rlp_tag,
            &lookup_conditions,
            &tag_table,
            is_final,
            calldata_length,
            calldata_gas_cost_acc,
            // chain_id,
            tx_table.clone(),
            keccak_table.clone(),
            rlp_table,
        );

        let sign_verify = SignVerifyConfig::new(meta, keccak_table.clone(), challenges);

        meta.create_gate("is_calldata", |meta| {
            let mut cb = BaseConstraintBuilder::default();

            cb.require_equal(
                "is_calldata",
                tag.value_equals(CallData, Rotation::cur())(meta),
                meta.query_advice(is_calldata, Rotation::cur()),
            );

            cb.gate(meta.query_fixed(q_enable, Rotation::cur()))
        });

        meta.create_gate("tx call data bytes", |meta| {
            let mut cb = BaseConstraintBuilder::default();

            let is_final_cur = meta.query_advice(is_final, Rotation::cur());
            cb.require_boolean("is_final is boolean", is_final_cur.clone());

            // checks for any row, except the final call data byte.
            cb.condition(not::expr(is_final_cur.clone()), |cb| {
                cb.require_equal(
                    "index::next == index::cur + 1",
                    meta.query_advice(tx_table.index, Rotation::next()),
                    meta.query_advice(tx_table.index, Rotation::cur()) + 1.expr(),
                );
                cb.require_equal(
                    "tx_id::next == tx_id::cur",
                    tx_id_unchanged.is_equal_expression.clone(),
                    1.expr(),
                );
                cb.require_equal(
                    "calldata_length::cur == calldata_length::next",
                    meta.query_advice(calldata_length, Rotation::cur()),
                    meta.query_advice(calldata_length, Rotation::next()),
                );

                let value_next_is_not_zero = meta.query_advice(value_inv, Rotation::next())
                    * meta.query_advice(tx_table.value, Rotation::next());
                let gas_cost_next = select::expr(value_next_is_not_zero, 16.expr(), 4.expr());
                // call data gas cost accumulator check.
                cb.require_equal(
                    "calldata_gas_cost_acc::next == calldata_gas_cost::cur + gas_cost_next",
                    meta.query_advice(calldata_gas_cost_acc, Rotation::next()),
                    meta.query_advice(calldata_gas_cost_acc, Rotation::cur()) + gas_cost_next,
                );
            });

            // on the final call data byte, tx_id must change.
            // FIXME: tx id change is not sufficient as tx id can change from 4 -> 5 -> 4
            //  instead we need to ensure that tx_id_next > tx_id if tx_id_next != 0
            cb.condition(is_final_cur, |cb| {
                cb.require_zero(
                    "tx_id changes at is_final == 1",
                    tx_id_unchanged.is_equal_expression.clone(),
                );
                cb.require_equal(
                    "calldata_length == index::cur + 1",
                    meta.query_advice(calldata_length, Rotation::cur()),
                    meta.query_advice(tx_table.index, Rotation::cur()) + 1.expr(),
                );
            });

            cb.gate(and::expr(vec![
                meta.query_fixed(q_enable, Rotation::cur()),
                meta.query_advice(is_calldata, Rotation::cur()),
                not::expr(tx_id_is_zero.is_equal_expression.expr()),
            ]))
        });

        /*
        meta.create_gate("tx id change at nonce row", |meta| {
            let mut cb = BaseConstraintBuilder::default();

            cb.require_equal(
                "tx_id::cur == tx_id::prev + 1",
                meta.query_advice(tx_table.tx_id, Rotation::cur()),
                meta.query_advice(tx_table.tx_id, Rotation::prev()) + 1.expr(),
            );

            cb.gate(and::expr(vec![
                meta.query_fixed(q_enable, Rotation::cur()),
                // meta.query_advice(is_usable, Rotation::cur()),
                tag.value_equals(TxFieldTag::Nonce, Rotation::cur())(meta),
            ]))
        });
        */

        meta.create_gate("tx is_create", |meta| {
            let mut cb = BaseConstraintBuilder::default();

            cb.condition(value_is_zero.is_zero_expression.clone(), |cb| {
                cb.require_equal(
                    "if callee_address == 0 then is_create == 1",
                    meta.query_advice(tx_table.value, Rotation::next()),
                    1.expr(),
                );
            });
            cb.condition(not::expr(value_is_zero.is_zero_expression.clone()), |cb| {
                cb.require_zero(
                    "if callee_address != 0 then is_create == 0",
                    meta.query_advice(tx_table.value, Rotation::next()),
                );
            });

            cb.gate(and::expr(vec![
                meta.query_fixed(q_enable, Rotation::cur()),
                tag.value_equals(CalleeAddress, Rotation::cur())(meta),
            ]))
        });

        /*
        meta.create_gate("tx signature v", |meta| {
            let mut cb = BaseConstraintBuilder::default();

            let chain_id_expr = meta.query_advice(chain_id, Rotation::cur());
            cb.require_boolean(
                "V - (chain_id * 2 + 35) Є {0, 1}",
                meta.query_advice(tx_table.value, Rotation::cur())
                    - (chain_id_expr.clone() + chain_id_expr + 35.expr()),
            );

            cb.gate(and::expr(vec![
                meta.query_fixed(q_enable, Rotation::cur()),
                tag.value_equals(SigV, Rotation::cur())(meta),
            ]))
        });
         */

        meta.create_gate("caller address == sv_address if it's not zero", |meta| {
            let mut cb = BaseConstraintBuilder::default();

            cb.condition(not::expr(value_is_zero.is_zero_expression.expr()), |cb| {
                cb.require_equal(
                    "caller address == sv_address",
                    meta.query_advice(tx_table.value, Rotation::cur()),
                    meta.query_advice(sv_address, Rotation::cur()),
                );
            });

            cb.gate(and::expr([
                meta.query_fixed(q_enable, Rotation::cur()),
                tag.value_equals(CallerAddress, Rotation::cur())(meta),
            ]))
        });

        meta.create_gate("tag equality", |meta| {
            let mut cb = BaseConstraintBuilder::default();

            cb.require_equal(
                "tag equality (fixed tag == binary number config's tag",
                meta.query_fixed(tx_table.tag, Rotation::cur()),
                tag.value(Rotation::cur())(meta),
            );

            cb.gate(meta.query_fixed(q_enable, Rotation::cur()))
        });

        Self {
            q_enable,
            tag,
            rlp_tag,
            tag_table,
            tx_id_is_zero,
            value_is_zero,
            tx_id_unchanged,
            is_calldata,
            lookup_conditions,
            is_final,
            calldata_length,
            calldata_gas_cost_acc,
            chain_id,
            sv_address,
            sign_verify,
            tx_table,
            keccak_table,
            rlp_table,
            _marker: PhantomData,
        }
    }
}

impl<F: Field> TxCircuitConfig<F> {
    /// Load ECDSA RangeChip table.
    pub fn load_aux_tables(&self, layouter: &mut impl Layouter<F>) -> Result<(), Error> {
        layouter.assign_region(
            || "tag table region",
            |mut region| {
                for (i, (tag, rlp_tag)) in [
                    (Nonce, RlpTxTag::Nonce),
                    (GasPrice, RlpTxTag::GasPrice),
                    (Gas, RlpTxTag::Gas),
                    (CalleeAddress, RlpTxTag::To),
                    (TxFieldTag::Value, RlpTxTag::Value),
                    (CallDataLength, RlpTxTag::DataPrefix),
                    (SigV, RlpTxTag::SigV),
                    (SigR, RlpTxTag::SigR),
                    (SigS, RlpTxTag::SigS),
                    (TxSignLength, RlpTxTag::RlpLength),
                    (TxHashLength, RlpTxTag::RlpLength),
                    (TxSignRLC, RlpTxTag::Rlp),
                    (TxHashRLC, RlpTxTag::Rlp),
                ]
                .into_iter()
                .enumerate()
                {
                    region.assign_fixed(
                        || "tx tag",
                        self.tag_table.tx_tag,
                        i,
                        || Value::known(F::from(tag as u64)),
                    )?;
                    region.assign_fixed(
                        || "rlp tag",
                        self.tag_table.rlp_tag,
                        i,
                        || Value::known(F::from(rlp_tag as u64)),
                    )?;
                }

                Ok(())
            },
        )?;
        #[cfg(feature = "enable-sign-verify")]
        self.sign_verify.load_range(layouter)?;

        Ok(())
    }

    /// Assigns a tx circuit row and returns the assigned cell of the value in
    /// the row.
    #[allow(clippy::too_many_arguments)]
    fn assign_row(
        &self,
        region: &mut Region<'_, F>,
        offset: &mut usize,
        tx_id: usize,
        tx_id_next: usize,
        tag: TxFieldTag,
        rlp_tag: RlpTxTag,
        value: Value<F>,
        is_final: bool,
        calldata_length: Option<u64>,
        calldata_gas_cost_acc: Option<u64>,
    ) -> Result<(), Error> {
        region.assign_fixed(
            || "q_enable",
            self.q_enable,
            *offset,
            || Value::known(F::one()),
        )?;

        let tag_chip = BinaryNumberChip::construct(self.tag);
        tag_chip.assign(region, *offset, &tag)?;

        let tx_id_is_zero_chip = IsEqualChip::construct(self.tx_id_is_zero.clone());
        tx_id_is_zero_chip.assign(
            region,
            *offset,
            Value::known(F::from(tx_id as u64)),
            Value::known(F::zero()),
        )?;

        let is_zero_chip = IsZeroChip::construct(self.value_is_zero.clone());
        is_zero_chip.assign(region, *offset, value)?;

        let tx_id_unchanged_chip = IsEqualChip::construct(self.tx_id_unchanged.clone());
        tx_id_unchanged_chip.assign(
            region,
            *offset,
            Value::known(F::from(tx_id as u64)),
            Value::known(F::from(tx_id_next as u64)),
        )?;

        region.assign_advice(
            || "rlp tag",
            self.rlp_tag,
            *offset,
            || Value::known(F::from(rlp_tag as u64)),
        )?;
        region.assign_advice(
            || "is_final",
            self.is_final,
            *offset,
            || Value::known(F::from(is_final as u64)),
        )?;
        region.assign_advice(
            || "calldata_length",
            self.calldata_length,
            *offset,
            || Value::known(F::from(calldata_length.unwrap_or_default())),
        )?;
        region.assign_advice(
            || "calldata_gas_cost_acc",
            self.calldata_gas_cost_acc,
            *offset,
            || Value::known(F::from(calldata_gas_cost_acc.unwrap_or_default())),
        )?;

        region.assign_advice(
            || "chain_id",
            self.chain_id,
            *offset,
            || Value::known(F::zero()),
        )?;

        let mut conditions = HashMap::<LookupCondition, Value<F>>::new();
        conditions.insert(LookupCondition::TxCalldata, {
            let is_data_length = tag == CallDataLength;
            value.map(|value| F::from((!value.is_zero_vartime() && is_data_length) as u64))
        });
        conditions.insert(LookupCondition::Tag, {
            let set = [
                Nonce,
                GasPrice,
                Gas,
                CalleeAddress,
                TxFieldTag::Value,
                CallDataLength,
                SigV,
                SigR,
                SigS,
                TxSignLength,
                TxSignRLC,
                TxHashLength,
                TxHashRLC,
            ];
            let is_tag_in_set = set.into_iter().filter(|_tag| tag == *_tag).count();
            Value::known(F::from(is_tag_in_set as u64))
        });
        conditions.insert(LookupCondition::RlpCalldata, {
            let is_data = tag == CallData;
            Value::known(F::from((is_data && tx_id != 0) as u64))
        });
        conditions.insert(LookupCondition::RlpSignTag, {
            let sign_set = [
                Nonce,
                GasPrice,
                Gas,
                CalleeAddress,
                TxFieldTag::Value,
                CallDataLength,
                TxSignLength,
                TxSignRLC,
            ];
            let is_tag_in_set = sign_set.into_iter().filter(|_tag| tag == *_tag).count();
            Value::known(F::from(is_tag_in_set as u64))
        });
        conditions.insert(LookupCondition::RlpHashTag, {
            let hash_set = [
                Nonce,
                GasPrice,
                Gas,
                CalleeAddress,
                TxFieldTag::Value,
                CallDataLength,
                SigV,
                SigR,
                SigS,
                TxHashLength,
                TxHashRLC,
            ];
            let is_tag_in_set = hash_set.into_iter().filter(|_tag| tag == *_tag).count();
            Value::known(F::from(is_tag_in_set as u64))
        });
        conditions.insert(LookupCondition::Keccak, {
            let set = [TxSignLength, TxHashLength];
            let is_tag_in_set = set.into_iter().filter(|_tag| tag == *_tag).count();
            Value::known(F::from(is_tag_in_set as u64))
        });

        for (condition, value) in conditions {
            region.assign_advice(
                || format!("lookup condition {:?}", condition),
                self.lookup_conditions[&condition],
                *offset,
                || value,
            )?;
        }
        region.assign_advice(
            || "is_calldata",
            self.is_calldata,
            *offset,
            || Value::known(F::from((tag == CallData) as u64)),
        )?;

        *offset += 1;

        Ok(())
    }

    /// Get number of rows required.
    pub fn get_num_rows_required(num_tx: usize) -> usize {
        let num_rows_range_table = 1 << 18;
        // Number of rows required to verify a transaction.
        let num_rows_per_tx = 140436;
        (num_tx * num_rows_per_tx).max(num_rows_range_table)
    }

    #[allow(clippy::too_many_arguments)]
    fn configure_lookups(
        meta: &mut ConstraintSystem<F>,
        q_enable: Column<Fixed>,
        rlp_tag: Column<Advice>,
        lookup_conditions: &HashMap<LookupCondition, Column<Advice>>,
        tag_table: &TagTable,
        is_final: Column<Advice>,
        calldata_length: Column<Advice>,
        calldata_gas_cost_acc: Column<Advice>,
        // chain_id: Column<Advice>,
        tx_table: TxTable,
        keccak_table: KeccakTable,
        rlp_table: RlpTable,
    ) {
        /////////////////////////////////////////////////////////////////
        /////////////////    tx table lookups     ///////////////////////
        /////////////////////////////////////////////////////////////////
        // lookup to check CallDataGasCost of the tx's call data.
        meta.lookup_any("tx call data gas cost in TxTable", |meta| {
            // if call data length != 0, then we can lookup the calldata gas cost on the
            // last row of the tx's call data bytes.
            let enable = and::expr(vec![
                meta.query_fixed(q_enable, Rotation::cur()),
                meta.query_advice(
                    lookup_conditions[&LookupCondition::TxCalldata],
                    Rotation::cur(),
                ),
            ]);

            vec![
                meta.query_advice(tx_table.tx_id, Rotation::cur()),
                CallData.expr(),
                meta.query_advice(tx_table.value, Rotation::next()), // calldata_gas_cost
                1.expr(),                                            // is_final = 1
            ]
            .into_iter()
            .zip(
                vec![
                    meta.query_advice(tx_table.tx_id, Rotation::cur()),
                    meta.query_fixed(tx_table.tag, Rotation::cur()),
                    meta.query_advice(calldata_gas_cost_acc, Rotation::cur()),
                    meta.query_advice(is_final, Rotation::cur()),
                ]
                .into_iter(),
            )
            .map(|(arg, table)| (enable.clone() * arg, table))
            .collect()
        });
        // We need to handle the case in which some of the call data bytes is skipped in
        // the tx table. If the call data length is larger than 0, then we will
        // do lookup in the tx table to make sure the last call data byte in tx
        // has index = call_data_length-1.
        meta.lookup_any("is_final call data byte should be present", |meta| {
            let enable = and::expr(vec![
                meta.query_fixed(q_enable, Rotation::cur()),
                meta.query_advice(
                    lookup_conditions[&LookupCondition::TxCalldata],
                    Rotation::cur(),
                ),
            ]);
            vec![
                meta.query_advice(tx_table.tx_id, Rotation::cur()),
                CallData.expr(),
                meta.query_advice(tx_table.value, Rotation::cur()) - 1.expr(), // index
                1.expr(),                                                      // is_final
            ]
            .into_iter()
            .zip(
                vec![
                    meta.query_advice(tx_table.tx_id, Rotation::cur()),
                    meta.query_fixed(tx_table.tag, Rotation::cur()),
                    meta.query_advice(tx_table.index, Rotation::cur()),
                    meta.query_advice(is_final, Rotation::cur()),
                ]
                .into_iter(),
            )
            .map(|(arg, table)| (enable.clone() * arg, table))
            .collect()
        });

        /////////////////////////////////////////////////////////////////
        /////////////////    RLP table lookups     //////////////////////
        /////////////////////////////////////////////////////////////////

        // lookup to tag table to make sure rlp_tag is correct
        meta.lookup_any("(tag, rlp_tag) in tag table", |meta| {
            // nonce -> nonce
            // gas_price -> gas_price
            // gas -> gas
            // callee_address -> to
            // value -> value
            // call_data_length -> data_prefix
            // sig_v -> sig_v
            // sig_r -> sig_r
            // sig_s -> sig_s
            // sign_length -> rlp_length
            // sign_rlc -> rlp
            // hash_length -> rlp_length
            // hash_rlc -> rlp
            let enable = and::expr([
                meta.query_fixed(q_enable, Rotation::cur()),
                meta.query_advice(lookup_conditions[&LookupCondition::Tag], Rotation::cur()),
            ]);
            let tx_tag = meta.query_fixed(tx_table.tag, Rotation::cur());
            let rlp_tag = meta.query_advice(rlp_tag, Rotation::cur());
            let tx_tag_table = meta.query_fixed(tag_table.tx_tag, Rotation::cur());
            let rlp_tag_table = meta.query_fixed(tag_table.rlp_tag, Rotation::cur());

            vec![
                (enable.expr() * tx_tag, tx_tag_table),
                (enable.expr() * rlp_tag, rlp_tag_table),
            ]
        });

        // lookup tx tag in rlp table for TxSign.
        meta.lookup_any("tx tag in RLP Table::TxSign", |meta| {
            let enable = and::expr([
                meta.query_fixed(q_enable, Rotation::cur()),
                meta.query_advice(
                    lookup_conditions[&LookupCondition::RlpSignTag],
                    Rotation::cur(),
                ),
            ]);
            let rlp_tag = meta.query_advice(rlp_tag, Rotation::cur());

            vec![
                meta.query_advice(tx_table.tx_id, Rotation::cur()),
                rlp_tag,
                1.expr(), // tag_rindex == 1
                meta.query_advice(tx_table.value, Rotation::cur()),
                RlpDataType::TxSign.expr(),
            ]
            .into_iter()
            .zip(rlp_table.table_exprs(meta).into_iter())
            .map(|(arg, table)| (enable.clone() * arg, table))
            .collect()
        });

        // lookup tx tag in rlp table for TxHash
        meta.lookup_any("tx tag in RLP Table::TxHash", |meta| {
            let rlp_tag = meta.query_advice(rlp_tag, Rotation::cur());
            let enable = and::expr(vec![
                meta.query_fixed(q_enable, Rotation::cur()),
                meta.query_advice(
                    lookup_conditions[&LookupCondition::RlpHashTag],
                    Rotation::cur(),
                ),
            ]);

            vec![
                meta.query_advice(tx_table.tx_id, Rotation::cur()),
                rlp_tag,
                1.expr(), // tag_rindex == 1
                meta.query_advice(tx_table.value, Rotation::cur()),
                RlpDataType::TxHash.expr(),
            ]
            .into_iter()
            .zip(rlp_table.table_exprs(meta).into_iter())
            .map(|(arg, table)| (enable.clone() * arg, table))
            .collect()
        });

        /*
        // lookup RLP table to check Chain ID.
        meta.lookup_any("rlp table Chain ID", |meta| {
            let enable = and::expr(vec![
                meta.query_fixed(q_enable, Rotation::cur()),
                // meta.query_advice(is_usable, Rotation::cur()),
                tag.value_equals(TxFieldTag::SigV, Rotation::cur())(meta),
            ]);
            vec![
                meta.query_advice(tx_table.tx_id, Rotation::cur()),
                RlpTxTag::ChainId.expr(), // tag
                1.expr(),                 // tag_index == 1
                meta.query_advice(chain_id, Rotation::cur()),
                RlpDataType::TxSign.expr(),
            ]
            .into_iter()
            .zip(rlp_table.table_exprs(meta).into_iter())
            .map(|(arg, table)| (enable.clone() * arg, table))
            .collect()
        });
         */

        // lookup tx calldata bytes in RLP table for TxSign.
        meta.lookup_any("tx calldata::index in RLP Table::TxSign", |meta| {
            let enable = and::expr(vec![
                meta.query_fixed(q_enable, Rotation::cur()),
                meta.query_advice(
                    lookup_conditions[&LookupCondition::RlpCalldata],
                    Rotation::cur(),
                ),
            ]);
            vec![
                meta.query_advice(tx_table.tx_id, Rotation::cur()),
                RlpTxTag::Data.expr(),
                meta.query_advice(calldata_length, Rotation::cur())
                    - meta.query_advice(tx_table.index, Rotation::cur()),
                meta.query_advice(tx_table.value, Rotation::cur()),
                RlpDataType::TxSign.expr(),
            ]
            .into_iter()
            .zip(rlp_table.table_exprs(meta).into_iter())
            .map(|(arg, table)| (enable.clone() * arg, table))
            .collect()
        });

        // lookup tx calldata bytes in RLP table for TxSign.
        meta.lookup_any("tx calldata::index in RLP Table::TxHash", |meta| {
            let enable = and::expr(vec![
                meta.query_fixed(q_enable, Rotation::cur()),
                meta.query_advice(
                    lookup_conditions[&LookupCondition::RlpCalldata],
                    Rotation::cur(),
                ),
            ]);
            vec![
                meta.query_advice(tx_table.tx_id, Rotation::cur()),
                RlpTxTag::Data.expr(),
                meta.query_advice(calldata_length, Rotation::cur())
                    - meta.query_advice(tx_table.index, Rotation::cur()),
                meta.query_advice(tx_table.value, Rotation::cur()),
                RlpDataType::TxHash.expr(),
            ]
            .into_iter()
            .zip(rlp_table.table_exprs(meta).into_iter())
            .map(|(arg, table)| (enable.clone() * arg, table))
            .collect()
        });

        /////////////////////////////////////////////////////////////////
        /////////////////    Keccak table lookups     //////////////////////
        /////////////////////////////////////////////////////////////////
        // lookup Keccak table for tx sign data hash, i.e. the sighash that has to be
        // signed.
        // lookup Keccak table for tx hash too.
        meta.lookup_any("Keccak table lookup for TxSignHash", |meta| {
            let enable = and::expr(vec![
                meta.query_fixed(q_enable, Rotation::cur()),
                meta.query_advice(lookup_conditions[&LookupCondition::Keccak], Rotation::cur()),
            ]);

            vec![
                1.expr(),                                            // is_enabled
                meta.query_advice(tx_table.value, Rotation::next()), // input_rlc
                meta.query_advice(tx_table.value, Rotation::cur()),  // input_len
                meta.query_advice(tx_table.value, Rotation(2)),      // output_rlc
            ]
            .into_iter()
            .zip(keccak_table.table_exprs(meta).into_iter())
            .map(|(arg, table)| (enable.clone() * arg, table))
            .collect()
        });
    }
}

/// Tx Circuit for verifying transaction signatures and tx table. (**legacy tx
/// only right now**) PI circuit ensures that each tx's hash in the tx table is
/// equal to the one in public input. Then we can use RLP circuit to decode each
/// tx field's value from RLP-encoded tx bytes.
#[derive(Clone, Default, Debug)]
pub struct TxCircuit<F: Field> {
    /// Max number of supported transactions
    pub max_txs: usize,
    /// Max number of supported calldata bytes
    pub max_calldata: usize,
    /// SignVerify chip
    pub sign_verify: SignVerifyChip<F>,
    /// List of Transactions
    pub txs: Vec<Transaction>,
    /// Chain ID
    pub chain_id: u64,
}

impl<F: Field> TxCircuit<F> {
    /// Return a new TxCircuit
    pub fn new(max_txs: usize, max_calldata: usize, chain_id: u64, txs: Vec<Transaction>) -> Self {
        log::info!(
            "TxCircuit::new(max_txs = {}, max_calldata = {}, chain_id = {})",
            max_txs,
            max_calldata,
            chain_id
        );
        debug_assert!(txs.len() <= max_txs);

        TxCircuit::<F> {
            max_txs,
            max_calldata,
            sign_verify: SignVerifyChip::new(max_txs),
            txs,
            chain_id,
        }
    }

    fn keccak_inputs(&self) -> Result<Vec<Vec<u8>>, Error> {
        let mut inputs = Vec::new();

        let padding_tx = {
            let mut tx = Transaction::dummy(self.chain_id);
            tx.id = self.txs.len() + 1;
            tx
        };
        let hash_datas = self
            .txs
            .iter()
            .chain(iter::once(&padding_tx))
            .map(|tx| tx.rlp_signed.clone())
            .collect::<Vec<Vec<u8>>>();
        inputs.extend_from_slice(&hash_datas);

        let sign_datas: Vec<SignData> = self
            .txs
            .iter()
            .chain(iter::once(&padding_tx))
            .enumerate()
            .filter(|(_, tx)| {
                if tx.v == 0 && tx.r.is_zero() && tx.s.is_zero() {
                    log::warn!(
                        "tx {} is not signed, skipping tx circuit keccak input",
                        tx.id
                    );
                    false
                } else {
                    true
                }
            })
            .map(|(_, tx)| {
                tx.sign_data().map_err(|e| {
                    error!("keccak_inputs_tx_circuit error: {:?}", e);
                    Error::Synthesis
                })
            })
            .collect::<Result<Vec<SignData>, Error>>()?;
        // Keccak inputs from SignVerify Chip
        let sign_verify_inputs = keccak_inputs_sign_verify(&sign_datas);
        inputs.extend_from_slice(&sign_verify_inputs);

        Ok(inputs)
    }

    /// Return the minimum number of rows required to prove an input of a
    /// particular size.
    pub fn min_num_rows(txs_len: usize, call_data_len: usize) -> usize {
        let tx_table_len = txs_len * TX_LEN + call_data_len;
        #[cfg(feature = "enable-sign-verify")]
        let min_rows = std::cmp::max(tx_table_len, SignVerifyChip::<F>::min_num_rows(txs_len));
        #[cfg(not(feature = "enable-sign-verify"))]
        let min_rows = tx_table_len;

        min_rows
    }

    fn assign(
        &self,
        config: &TxCircuitConfig<F>,
        challenges: &Challenges<Value<F>>,
        layouter: &mut impl Layouter<F>,
        assigned_sig_verifs: Vec<AssignedSignatureVerify<F>>,
        sign_datas: Vec<SignData>,
        padding_txs: &[Transaction],
    ) -> Result<(), Error> {
        layouter.assign_region(
            || "tx table",
            |mut region| {
                let mut offset = 0;
                #[cfg(feature = "enable-sign-verify")]
                let sigs = &assigned_sig_verifs;
                #[cfg(not(feature = "enable-sign-verify"))]
                let sigs = &sign_datas;

                debug_assert_eq!(assigned_sig_verifs.len() + sign_datas.len(), sigs.len());
                debug_assert_eq!(padding_txs.len() + self.txs.len(), sigs.len());

                // Empty entry
                config.assign_row(
                    &mut region,
                    &mut offset,
                    0,                         // tx_id
                    !sigs.is_empty() as usize, // tx_id_next
                    TxFieldTag::Null,
                    RlpTxTag::Padding,
                    Value::known(F::zero()),
                    false,
                    None,
                    None,
                )?;

                // Assign all tx fields except for call data
                for (i, assigned_sig_verif) in sigs.iter().enumerate() {
                    let tx = if i < self.txs.len() {
                        &self.txs[i]
                    } else {
                        &padding_txs[i - self.txs.len()]
                    };
                    let rlp_unsigned_tx_be_bytes = tx.rlp_unsigned.clone();
                    let rlp_signed_tx_be_bytes = tx.rlp_signed.clone();

                    #[cfg(feature = "enable-sign-verify")]
                    let tx_sign_hash = assigned_sig_verif.msg_hash_rlc.value().copied();
                    #[cfg(not(feature = "enable-sign-verify"))]
                    let tx_sign_hash = {
                        challenges.evm_word().map(|rand| {
                            assigned_sig_verif
                                .msg
                                .to_vec()
                                .into_iter()
                                .fold(F::zero(), |acc, byte| acc * rand + F::from(byte as u64))
                        })
                    };
                    for (tag, rlp_tag, value) in [
                        // need to be in same order as that tx table load function uses
                        (Nonce, RlpTxTag::Nonce, Value::known(F::from(tx.nonce))),
                        (Gas, RlpTxTag::Gas, Value::known(F::from(tx.gas))),
                        (
                            GasPrice,
                            RlpTxTag::GasPrice,
                            challenges
                                .evm_word()
                                .map(|challenge| rlc(tx.gas_price.to_le_bytes(), challenge)),
                        ),
                        (
                            CallerAddress,
                            RlpTxTag::Padding, // FIXME
                            Value::known(tx.caller_address.to_scalar().expect("tx.from too big")),
                        ),
                        (
                            CalleeAddress,
                            RlpTxTag::To,
                            Value::known(tx.callee_address.to_scalar().expect("tx.to too big")),
                        ),
                        (
                            IsCreate,
                            RlpTxTag::Padding, // FIXME
                            Value::known(F::from(tx.is_create as u64)),
                        ),
                        (
                            TxFieldTag::Value,
                            RlpTxTag::Value,
                            challenges
                                .evm_word()
                                .map(|challenge| rlc(tx.value.to_le_bytes(), challenge)),
                        ),
                        (
                            CallDataLength,
                            RlpTxTag::DataPrefix,
                            Value::known(F::from(tx.call_data.len() as u64)),
                        ),
                        (
                            CallDataGasCost,
                            RlpTxTag::Padding, // FIXME
                            Value::known(F::from(tx.call_data_gas_cost)),
                        ),
                        (SigV, RlpTxTag::SigV, Value::known(F::from(tx.v))),
                        (
                            SigR,
                            RlpTxTag::SigR,
                            challenges
                                .evm_word()
                                .map(|challenge| rlc(tx.r.to_le_bytes(), challenge)),
                        ),
                        (
                            SigS,
                            RlpTxTag::SigS,
                            challenges
                                .evm_word()
                                .map(|challenge| rlc(tx.s.to_le_bytes(), challenge)),
                        ),
                        (
                            TxSignLength,
                            RlpTxTag::RlpLength,
                            Value::known(F::from(rlp_unsigned_tx_be_bytes.len() as u64)),
                        ),
                        (
                            TxSignRLC,
                            RlpTxTag::Rlp,
                            challenges.keccak_input().map(|rand| {
                                rlp_unsigned_tx_be_bytes
                                    .iter()
                                    .fold(F::zero(), |acc, byte| acc * rand + F::from(*byte as u64))
                            }),
                        ),
                        (
                            TxSignHash,
                            RlpTxTag::Padding, // FIXME
                            tx_sign_hash,
                        ),
                        (
                            TxHashLength,
                            RlpTxTag::RlpLength,
                            Value::known(F::from(rlp_signed_tx_be_bytes.len() as u64)),
                        ),
                        (
                            TxHashRLC,
                            RlpTxTag::Rlp,
                            challenges.keccak_input().map(|rand| {
                                rlp_signed_tx_be_bytes
                                    .iter()
                                    .fold(F::zero(), |acc, byte| acc * rand + F::from(*byte as u64))
                            }),
                        ),
                        (
                            TxFieldTag::TxHash,
                            RlpTxTag::Padding, // FIXME
                            challenges.evm_word().map(|challenge| {
                                tx.hash
                                    .to_fixed_bytes()
                                    .into_iter()
                                    .fold(F::zero(), |acc, byte| {
                                        acc * challenge + F::from(byte as u64)
                                    })
                            }),
                        ),
                        (
                            TxFieldTag::BlockNumber,
                            RlpTxTag::Padding,       // FIXME
                            Value::known(F::zero()), // FIXME
                        ),
                    ] {
                        let tx_id_next = match tag {
                            TxFieldTag::BlockNumber => {
                                if i == sigs.len() - 1 {
                                    self.txs
                                        .iter()
                                        .enumerate()
                                        .find(|(_i, tx)| !tx.call_data.is_empty())
                                        .map(|(i, _tx)| i + 1)
                                        .unwrap_or_else(|| 0)
                                } else {
                                    i + 2
                                }
                            }
                            _ => i + 1,
                        };
                        config.assign_row(
                            &mut region,
                            &mut offset,
                            i + 1,      // tx_id
                            tx_id_next, // tx_id_next
                            tag,
                            rlp_tag,
                            value,
                            false,
                            None,
                            None,
                        )?;
                        // Ref. spec 0. Copy constraints using fixed offsets
                        // between the tx rows and the SignVerifyChip
                        match tag {
                            CallerAddress => {
                                #[cfg(feature = "enable-sign-verify")]
                                {
                                    assigned_sig_verif.address.copy_advice(
                                        || "sv_address == SignVerify.address",
                                        &mut region,
                                        config.sv_address,
                                        offset - 1,
                                    )?;
                                }
                                #[cfg(not(feature = "enable-sign-verify"))]
                                {
                                    let pk_le = pk_bytes_le(&assigned_sig_verif.pk);
                                    let pk_be = pk_bytes_swap_endianness(&pk_le);
                                    let pk_hash = keccak256(pk_be);
                                    let address =
                                        Value::known(pub_key_hash_to_address::<F>(&pk_hash));
                                    region.assign_advice(
                                        || "sv_address",
                                        config.sv_address,
                                        offset - 1,
                                        || address,
                                    )?;
                                }
                            }
                            TxSignHash => {
                                #[cfg(feature = "enable-sign-verify")]
                                {
                                    region.constrain_equal(
                                        assigned_sig_verif.msg_hash_rlc.cell(),
                                        Cell {
                                            // FIXME
                                            region_index: RegionIndex(1),
                                            row_offset: offset - 1, /* offset is increased by 1
                                                                     * inside assign_row */
                                            column: config.tx_table.value.into(),
                                        },
                                    )?;
                                }
                            }
                            SigV => {
                                region.assign_advice(
                                    || "chain id",
                                    config.chain_id,
                                    offset,
                                    || Value::known(F::from(self.chain_id)),
                                )?;
                            }
                            // TODO: connect r, s to SignVerifyChip
                            _ => (),
                        }
                    }
                }

                // Assign call data
                let mut calldata_count = 0;
                for (i, tx) in self.txs.iter().enumerate() {
                    let mut calldata_gas_cost = 0;
                    let calldata_length = tx.call_data.len();
                    for (index, byte) in tx.call_data.iter().enumerate() {
                        assert!(calldata_count < self.max_calldata);
                        let (tx_id_next, is_final) = if index == calldata_length - 1 {
                            if i == self.txs.len() - 1 {
                                (0, true)
                            } else {
                                (
                                    self.txs
                                        .iter()
                                        .enumerate()
                                        .skip(i + 1)
                                        .find(|(_, tx)| !tx.call_data.is_empty())
                                        .map(|(j, _)| j + 1)
                                        .unwrap_or_else(|| 0),
                                    true,
                                )
                            }
                        } else {
                            (i + 1, false)
                        };
                        calldata_gas_cost += if byte.is_zero() { 4 } else { 16 };
                        config.assign_row(
                            &mut region,
                            &mut offset,
                            i + 1,      // tx_id
                            tx_id_next, // tx_id_next
                            CallData,
                            RlpTxTag::Data,
                            Value::known(F::from(*byte as u64)),
                            is_final,
                            Some(calldata_length as u64),
                            Some(calldata_gas_cost),
                        )?;
                        calldata_count += 1;
                    }
                }
                // for _ in calldata_count..self.max_calldata {
                // TODO: use self.max_calldata instead
                // for _ in calldata_count..(calldata_count + 1) {
                //     config.assign_row(
                //         &mut region,
                //         &mut offset,
                //         0, // tx_id
                //         0, // tx_id_next
                //         CallData,
                //         RlpTxTag::Data,
                //         Value::known(F::zero()),
                //         true,
                //         None,
                //         None,
                //     )?;
                // }

                Ok(())
            },
        )
    }
}

impl<F: Field> SubCircuit<F> for TxCircuit<F> {
    type Config = TxCircuitConfig<F>;

    fn new_from_block(block: &witness::Block<F>) -> Self {
        Self::new(
            block.circuits_params.max_txs,
            block.circuits_params.max_calldata,
            block.context.chain_id().as_u64(),
            block.txs.clone(),
        )
    }

    /// Return the minimum number of rows required to prove the block
<<<<<<< HEAD
    fn min_num_rows_block(block: &witness::Block<F>) -> usize {
        Self::min_num_rows(
            block.circuits_params.max_txs,
            block.circuits_params.max_calldata,
=======
    fn min_num_rows_block(block: &witness::Block<F>) -> (usize, usize) {
        (
            Self::min_num_rows(
                block.txs.len(),
                block.txs.iter().map(|tx| tx.call_data.len()).sum(),
            ),
            Self::min_num_rows(
                block.circuits_params.max_txs,
                block.circuits_params.max_calldata,
            ),
>>>>>>> 90073675
        )
    }

    /// Make the assignments to the TxCircuit
    fn synthesize_sub(
        &self,
        config: &Self::Config,
        challenges: &Challenges<Value<F>>,
        layouter: &mut impl Layouter<F>,
    ) -> Result<(), Error> {
        assert!(self.txs.len() <= self.max_txs);

        let padding_txs = (self.txs.len()..self.max_txs)
            .into_iter()
            .map(|i| {
                let mut tx = Transaction::dummy(self.chain_id);
                tx.id = i + 1;
                tx
            })
            .collect::<Vec<Transaction>>();
        let sign_datas: Vec<SignData> = self
            .txs
            .iter()
            .chain(padding_txs.iter())
            .map(|tx| {
                tx.sign_data().map_err(|e| {
                    error!("tx_to_sign_data error for tx {:?}", e);
                    Error::Synthesis
                })
            })
            .collect::<Result<Vec<SignData>, Error>>()?;

        config.load_aux_tables(layouter)?;
        #[cfg(feature = "enable-sign-verify")]
        {
            let assigned_sig_verifs =
                self.sign_verify
                    .assign(&config.sign_verify, layouter, &sign_datas, challenges)?;
            self.assign(
                config,
                challenges,
                layouter,
                assigned_sig_verifs,
                Vec::new(),
                &padding_txs,
            )?;
        }
        #[cfg(not(feature = "enable-sign-verify"))]
        {
            self.assign(
                config,
                challenges,
                layouter,
                Vec::new(),
                sign_datas,
                &padding_txs,
            )?;
        }
        Ok(())
    }
}

#[cfg(any(feature = "test", test))]
impl<F: Field> Circuit<F> for TxCircuit<F> {
    type Config = (TxCircuitConfig<F>, Challenges);
    type FloorPlanner = SimpleFloorPlanner;

    fn without_witnesses(&self) -> Self {
        Self::default()
    }

    fn configure(meta: &mut ConstraintSystem<F>) -> Self::Config {
        let tx_table = TxTable::construct(meta);
        let keccak_table = KeccakTable::construct(meta);
        let rlp_table = RlpTable::construct(meta);
        let challenges = Challenges::construct(meta);

        let config = {
            let challenges = challenges.exprs(meta);
            TxCircuitConfig::new(
                meta,
                TxCircuitConfigArgs {
                    tx_table,
                    keccak_table,
                    rlp_table,
                    challenges,
                },
            )
        };

        (config, challenges)
    }

    fn synthesize(
        &self,
        (config, challenges): Self::Config,
        mut layouter: impl Layouter<F>,
    ) -> Result<(), Error> {
        let challenges = challenges.values(&mut layouter);

        let padding_txs = (self.txs.len()..self.max_txs)
            .into_iter()
            .map(|i| {
                let mut tx = Transaction::dummy(self.chain_id);
                tx.id = i + 1;
                tx
            })
            .collect::<Vec<Transaction>>();

        config
            .keccak_table
            .dev_load(&mut layouter, &self.keccak_inputs()?, &challenges)?;
        config
            .tx_table
            .load(&mut layouter, &self.txs, self.max_txs, &challenges)?;
        config.rlp_table.dev_load(
            &mut layouter,
            self.txs
                .iter()
                .chain(padding_txs.iter())
                .map(|tx| tx.into())
                .collect(),
            &challenges,
        )?;
        self.synthesize_sub(&config, &challenges, &mut layouter)
    }
}

#[cfg(test)]
mod tx_circuit_tests {
    use super::*;
    use crate::util::log2_ceil;
    use eth_types::address;
    use halo2_proofs::{
        dev::{MockProver, VerifyFailure},
        halo2curves::bn256::Fr,
    };
    use mock::AddrOrWallet;
    use pretty_assertions::assert_eq;
    use std::cmp::max;

    const NUM_BLINDING_ROWS: usize = 64;

    fn run<F: Field>(
        txs: Vec<Transaction>,
        chain_id: u64,
        max_txs: usize,
        max_calldata: usize,
    ) -> Result<(), Vec<VerifyFailure>> {
        let k = max(
            12,
            log2_ceil(TxCircuit::<F>::min_num_rows(max_txs, max_calldata)),
        );
        // SignVerifyChip -> ECDSAChip -> MainGate instance column
        let circuit = TxCircuit::<F>::new(max_txs, max_calldata, chain_id, txs);

        let prover = match MockProver::run(k, &circuit, vec![vec![]]) {
            Ok(prover) => prover,
            Err(e) => panic!("{:#?}", e),
        };
        prover.verify()
    }

    #[ignore]
    #[test]
    fn tx_circuit_2tx_2max_tx() {
        const NUM_TXS: usize = 2;
        const MAX_TXS: usize = 4;
        const MAX_CALLDATA: usize = 32;

        assert_eq!(
            run::<Fr>(
                [
                    mock::CORRECT_MOCK_TXS[1].clone(),
                    mock::CORRECT_MOCK_TXS[3].clone()
                ]
                .iter()
                .enumerate()
                .map(|(i, tx)| {
                    let mut mock_tx = tx.clone();
                    mock_tx.transaction_idx((i + 1) as u64);
                    mock_tx.into()
                })
                .collect(),
                mock::MOCK_CHAIN_ID.as_u64(),
                MAX_TXS,
                MAX_CALLDATA
            ),
            Ok(())
        );
    }

    #[test]
    fn tx_circuit_1tx_1max_tx() {
        const MAX_TXS: usize = 1;
        const MAX_CALLDATA: usize = 32;

        let chain_id: u64 = mock::MOCK_CHAIN_ID.as_u64();

        let tx: Transaction = mock::CORRECT_MOCK_TXS[0].clone().into();

        assert_eq!(run::<Fr>(vec![tx], chain_id, MAX_TXS, MAX_CALLDATA), Ok(()));
    }

    #[ignore]
    #[test]
    fn tx_circuit_1tx_2max_tx() {
        const MAX_TXS: usize = 2;
        const MAX_CALLDATA: usize = 32;

        let chain_id: u64 = mock::MOCK_CHAIN_ID.as_u64();

        let tx: Transaction = mock::CORRECT_MOCK_TXS[0].clone().into();

        assert_eq!(run::<Fr>(vec![tx], chain_id, MAX_TXS, MAX_CALLDATA), Ok(()));
    }

    #[test]
    fn tx_circuit_bad_address() {
        const MAX_TXS: usize = 1;
        const MAX_CALLDATA: usize = 32;

        let mut tx = mock::CORRECT_MOCK_TXS[0].clone();
        // This address doesn't correspond to the account that signed this tx.
        tx.from = AddrOrWallet::from(address!("0x1230000000000000000000000000000000000456"));

        assert!(run::<Fr>(
            vec![tx.into()],
            mock::MOCK_CHAIN_ID.as_u64(),
            MAX_TXS,
            MAX_CALLDATA
        )
        .is_err(),);
    }
}<|MERGE_RESOLUTION|>--- conflicted
+++ resolved
@@ -1474,12 +1474,6 @@
     }
 
     /// Return the minimum number of rows required to prove the block
-<<<<<<< HEAD
-    fn min_num_rows_block(block: &witness::Block<F>) -> usize {
-        Self::min_num_rows(
-            block.circuits_params.max_txs,
-            block.circuits_params.max_calldata,
-=======
     fn min_num_rows_block(block: &witness::Block<F>) -> (usize, usize) {
         (
             Self::min_num_rows(
@@ -1490,7 +1484,6 @@
                 block.circuits_params.max_txs,
                 block.circuits_params.max_calldata,
             ),
->>>>>>> 90073675
         )
     }
 
