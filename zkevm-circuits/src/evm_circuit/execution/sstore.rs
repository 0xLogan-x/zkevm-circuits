--- conflicted
+++ resolved
@@ -307,15 +307,8 @@
             region.word_rlc(original_value),
             region.word_rlc(value_prev),
         )?;
-<<<<<<< HEAD
-=======
         self.original_is_zero
             .assign_value(region, offset, region.word_rlc(original_value))?;
-        debug_assert_eq!(
-            calc_expected_gas_cost(value, value_prev, original_value, is_warm),
-            gas_cost
-        );
->>>>>>> a6267835
         Ok(())
     }
 }
