use crate::evm_circuit::execution::ExecutionGadget;
use crate::evm_circuit::param::{N_BYTES_ACCOUNT_ADDRESS, N_BYTES_GAS};
use crate::evm_circuit::step::ExecutionState;
use crate::evm_circuit::util::common_gadget::{CommonCallGadget, TransferGadget};
use crate::evm_circuit::util::constraint_builder::Transition::{Delta, To};
use crate::evm_circuit::util::constraint_builder::{
    ConstraintBuilder, ReversionInfo, StepStateTransition,
};
use crate::evm_circuit::util::math_gadget::{
    ConstantDivisionGadget, IsZeroGadget, LtGadget, LtWordGadget, MinMaxGadget,
};
use crate::evm_circuit::util::{and, not, or, select, CachedRegion, Cell, Word};
use crate::evm_circuit::witness::{Block, Call, ExecStep, Transaction};
use crate::table::{AccountFieldTag, CallContextFieldTag};
use crate::util::Expr;
use bus_mapping::evm::OpcodeId;
use eth_types::evm_types::GAS_STIPEND_CALL_WITH_VALUE;
use eth_types::{Field, ToLittleEndian, ToScalar, U256};
use halo2_proofs::circuit::Value;
use halo2_proofs::plonk::Error;

/// Gadget for call related opcodes. It supports `OpcodeId::CALL`,
/// `OpcodeId::CALLCODE`, `OpcodeId::DELEGATECALL` and `OpcodeId::STATICCALL`.
/// both for successful and failure(insufficient balance error) cases.
#[derive(Clone, Debug)]

pub(crate) struct CallOpGadget<F> {
    opcode: Cell<F>,
    is_call: IsZeroGadget<F>,
    is_callcode: IsZeroGadget<F>,
    is_delegatecall: IsZeroGadget<F>,
    is_staticcall: IsZeroGadget<F>,
    tx_id: Cell<F>,
    reversion_info: ReversionInfo<F>,
    current_callee_address: Cell<F>,
    current_caller_address: Cell<F>,
    is_static: Cell<F>,
    depth: Cell<F>,
    call: CommonCallGadget<F, true>,
    call_value_is_zero: IsZeroGadget<F>,
    current_value: Word<F>,
    is_warm: Cell<F>,
    is_warm_prev: Cell<F>,
    callee_reversion_info: ReversionInfo<F>,
    transfer: TransferGadget<F>,
    // current handling Call* opcode's caller balance
    caller_balance_word: Word<F>,
    // check if insufficient balance case
    is_insufficient_balance: LtWordGadget<F>,
    one_64th_gas: ConstantDivisionGadget<F, N_BYTES_GAS>,
    capped_callee_gas_left: MinMaxGadget<F, N_BYTES_GAS>,
    is_code_address_zero: IsZeroGadget<F>,
    is_precompile_lt: LtGadget<F, N_BYTES_ACCOUNT_ADDRESS>,
    // FIXME: free cells, only used in empty codehash (empty account and precompiles)
    step_gas_cost: Cell<F>,
    // used only in precompiled contracts
    return_data_len: Cell<F>,
    return_data_copy_size: MinMaxGadget<F, N_BYTES_GAS>,
}

impl<F: Field> ExecutionGadget<F> for CallOpGadget<F> {
    const NAME: &'static str = "CALL_OP";

    const EXECUTION_STATE: ExecutionState = ExecutionState::CALL_OP;

    fn configure(cb: &mut ConstraintBuilder<F>) -> Self {
        let opcode = cb.query_cell();
        cb.opcode_lookup(opcode.expr(), 1.expr());
        let is_call = IsZeroGadget::construct(cb, opcode.expr() - OpcodeId::CALL.expr());
        let is_callcode = IsZeroGadget::construct(cb, opcode.expr() - OpcodeId::CALLCODE.expr());
        let is_delegatecall =
            IsZeroGadget::construct(cb, opcode.expr() - OpcodeId::DELEGATECALL.expr());
        let is_staticcall =
            IsZeroGadget::construct(cb, opcode.expr() - OpcodeId::STATICCALL.expr());

        // We do the responsible opcode check explicitly here because we're not
        // using the SameContextGadget for CALL, CALLCODE, DELEGATECALL or
        // STATICCALL.
        cb.require_equal(
            "Opcode should be CALL, CALLCODE, DELEGATECALL or STATICCALL",
            is_call.expr() + is_callcode.expr() + is_delegatecall.expr() + is_staticcall.expr(),
            1.expr(),
        );

        // Use rw_counter of the step which triggers next call as its call_id.
        let callee_call_id = cb.curr.state.rw_counter.clone();

        let tx_id = cb.call_context(None, CallContextFieldTag::TxId);
        let mut reversion_info = cb.reversion_info_read(None);
        let [is_static, depth, current_callee_address] = [
            CallContextFieldTag::IsStatic,
            CallContextFieldTag::Depth,
            CallContextFieldTag::CalleeAddress,
        ]
        .map(|field_tag| cb.call_context(None, field_tag));

        let (current_caller_address, current_value) = cb.condition(is_delegatecall.expr(), |cb| {
            (
                cb.call_context(None, CallContextFieldTag::CallerAddress),
                cb.call_context_as_word(None, CallContextFieldTag::Value),
            )
        });

        cb.range_lookup(depth.expr(), 1024);

        let call_gadget = CommonCallGadget::construct(
            cb,
            is_call.expr(),
            is_callcode.expr(),
            is_delegatecall.expr(),
        );
        let call_value_is_zero = IsZeroGadget::construct(cb, call_gadget.value.expr());
        cb.condition(not::expr(is_call.expr() + is_callcode.expr()), |cb| {
            cb.require_zero(
                "for non call/call code, value is zero",
                call_gadget.value.expr(),
            );
        });

        let caller_address = select::expr(
            is_delegatecall.expr(),
            current_caller_address.expr(),
            current_callee_address.expr(),
        );
        let callee_address = select::expr(
            is_callcode.expr() + is_delegatecall.expr(),
            current_callee_address.expr(),
            call_gadget.callee_address_expr(),
        );

        // Add callee to access list
        let is_warm = cb.query_bool();
        let is_warm_prev = cb.query_bool();
        cb.account_access_list_write(
            tx_id.expr(),
            call_gadget.callee_address_expr(),
            is_warm.expr(),
            is_warm_prev.expr(),
            Some(&mut reversion_info),
        );

        // Propagate rw_counter_end_of_reversion and is_persistent
        let mut callee_reversion_info = cb.reversion_info_write(Some(callee_call_id.expr()));
        cb.require_equal(
            "callee_is_persistent == is_persistent ⋅ is_success",
            callee_reversion_info.is_persistent(),
            reversion_info.is_persistent() * call_gadget.is_success.expr(),
        );
        cb.condition(call_gadget.is_success.expr() * (1.expr() - reversion_info.is_persistent()), |cb| {
            cb.require_equal(
                "callee_rw_counter_end_of_reversion == rw_counter_end_of_reversion - (reversible_write_counter + 1)",
                callee_reversion_info.rw_counter_end_of_reversion(),
                reversion_info.rw_counter_of_reversion(),
            );
        });

        cb.condition(call_gadget.has_value.clone(), |cb| {
            cb.require_zero(
                "CALL with value must not be in static call stack",
                is_static.expr(),
            );
        });

        let caller_balance_word = cb.query_word_rlc();
        cb.account_read(
            caller_address.expr(),
            AccountFieldTag::Balance,
            caller_balance_word.expr(),
        );
        let is_insufficient_balance =
            LtWordGadget::construct(cb, &caller_balance_word, &call_gadget.value);

        // stack write is zero when is_insufficient_balance is true
        cb.condition(is_insufficient_balance.expr(), |cb| {
            cb.require_zero(
                "stack write result is zero when is_insufficient_balance is true",
                call_gadget.is_success.expr(),
            );
        });

        // Verify transfer only for CALL opcode in the successful case.  If value == 0,
        // skip the transfer (this is necessary for non-existing accounts, which
        // will not be crated when value is 0 and so the callee balance lookup
        // would be invalid).
        let transfer = cb.condition(
            is_call.expr()
                * not::expr(is_insufficient_balance.expr())
                * not::expr(call_value_is_zero.expr()),
            |cb| {
                TransferGadget::construct(
                    cb,
                    caller_address.expr(),
                    callee_address.expr(),
                    call_gadget.value.clone(),
                    &mut callee_reversion_info,
                )
            },
        );

        // For CALLCODE opcode, verify caller balance is greater than or equal to stack
        // `value` in successful case. that is `is_insufficient_balance` is false.
        // for call opcode, this has been checked in transfer gadget implicitly.
        cb.condition(is_callcode.expr() * call_gadget.is_success.expr(), |cb| {
            cb.require_zero(
                "transfer_value <= caller_balance for CALLCODE opcode in successful case ",
                is_insufficient_balance.expr(),
            );
        });

        // no_callee_code is true when the account exists and has empty
        // code hash, or when the account doesn't exist (which we encode with
        // code_hash = 0).
        let no_callee_code =
            call_gadget.is_empty_code_hash.expr() + call_gadget.callee_not_exists.expr();

        // Sum up and verify gas cost.
        // Only CALL opcode could invoke transfer to make empty account into non-empty.
        let gas_cost = call_gadget.gas_cost_expr(is_warm_prev.expr(), is_call.expr());
        // Apply EIP 150
        let gas_available = cb.curr.state.gas_left.expr() - gas_cost.clone();
        let one_64th_gas = ConstantDivisionGadget::construct(cb, gas_available.clone(), 64);
        let all_but_one_64th_gas = gas_available - one_64th_gas.quotient();
        let capped_callee_gas_left =
            MinMaxGadget::construct(cb, call_gadget.gas_expr(), all_but_one_64th_gas.clone());
        let callee_gas_left = select::expr(
            call_gadget.gas_is_u64.expr(),
            capped_callee_gas_left.min(),
            all_but_one_64th_gas,
        );

        let is_code_address_zero = IsZeroGadget::construct(cb, call_gadget.callee_address_expr());
        let is_precompile_lt =
            LtGadget::construct(cb, call_gadget.callee_address_expr(), 0xA.expr());
        let is_precompile = and::expr(&[
            not::expr(is_code_address_zero.expr()),
            is_precompile_lt.expr(),
        ]);
        let return_data_len = cb.query_cell();
        let return_data_copy_size = MinMaxGadget::<F, N_BYTES_GAS>::construct(
            cb,
            return_data_len.expr(),
            call_gadget.rd_address.length(),
        );
        let precompile_memory_writes =
            is_precompile.expr() * (return_data_len.expr() + return_data_copy_size.min());

        let stack_pointer_delta =
            select::expr(is_call.expr() + is_callcode.expr(), 6.expr(), 5.expr());
        let step_gas_cost = cb.query_cell();
        let memory_expansion = call_gadget.memory_expansion.clone();

        cb.condition(
            and::expr([
                no_callee_code.expr(),
                not::expr(is_precompile.expr()),
                not::expr(is_insufficient_balance.expr()),
            ]),
            |cb| {
                // Save caller's call state
                for field_tag in [
                    CallContextFieldTag::LastCalleeId,
                    CallContextFieldTag::LastCalleeReturnDataOffset,
                    CallContextFieldTag::LastCalleeReturnDataLength,
                ] {
                    cb.call_context_lookup(true.expr(), None, field_tag, 0.expr());
                }
            },
        );
        cb.condition(
            and::expr([
                is_precompile.expr(),
                not::expr(is_insufficient_balance.expr()),
            ]),
            |cb| {
                // Save caller's call state
                for (field_tag, value) in [
                    (CallContextFieldTag::LastCalleeId, callee_call_id.expr()),
                    (CallContextFieldTag::LastCalleeReturnDataOffset, 0.expr()),
                    (
                        CallContextFieldTag::LastCalleeReturnDataLength,
                        return_data_len.expr(),
                    ),
                ] {
                    cb.call_context_lookup(true.expr(), None, field_tag, value);
                }
            },
        );

        cb.condition(
            and::expr([
                call_gadget.is_empty_code_hash.expr(),
                not::expr(is_insufficient_balance.expr()),
            ]),
            |cb| {
                //
                // For CALLCODE opcode, it has an extra stack pop `value` and one account read
                // for caller balance (+2).
                //
                // For DELEGATECALL opcode, it has two extra call context lookups for current
                // caller address and value (+2).
                //
                // No extra lookups for STATICCALL opcode.
                let transfer_rwc_delta =
                    is_call.expr() * not::expr(call_value_is_zero.expr()) * 2.expr();
                let rw_counter_delta = 21.expr()
                    + is_call.expr() * 1.expr()
                    + transfer_rwc_delta.clone()
                    + is_callcode.expr()
                    + is_delegatecall.expr() * 2.expr()
                    + precompile_memory_writes;
                cb.require_step_state_transition(StepStateTransition {
                    rw_counter: Delta(rw_counter_delta),
                    program_counter: Delta(1.expr()),
                    stack_pointer: Delta(stack_pointer_delta.expr()),
                    gas_left: Delta(-step_gas_cost.expr()),

                    memory_word_size: To(memory_expansion.next_memory_word_size()),
                    // For CALL opcode, `transfer` invocation has two account write if value is not
                    // zero.
                    reversible_write_counter: Delta(1.expr() + transfer_rwc_delta),
                    ..StepStateTransition::default()
                });
            },
        );

        // handle is_insufficient_balance step transition
        cb.condition(is_insufficient_balance.expr(), |cb| {
            // Save caller's call state
            for field_tag in [
                CallContextFieldTag::LastCalleeId,
                CallContextFieldTag::LastCalleeReturnDataOffset,
                CallContextFieldTag::LastCalleeReturnDataLength,
            ] {
                cb.call_context_lookup(true.expr(), None, field_tag, 0.expr());
            }

            cb.require_step_state_transition(StepStateTransition {
                rw_counter: Delta(22.expr()),
                program_counter: Delta(1.expr()),
                stack_pointer: Delta(stack_pointer_delta.expr()),
                gas_left: Delta(
                    call_gadget.has_value.clone() * GAS_STIPEND_CALL_WITH_VALUE.expr()
                        - gas_cost.clone(),
                ),
                memory_word_size: To(memory_expansion.next_memory_word_size()),
                reversible_write_counter: Delta(1.expr()),
                ..StepStateTransition::default()
            });
        });

        cb.condition(
            and::expr(&[
                not::expr(no_callee_code.expr()),
                not::expr(is_insufficient_balance.expr()),
            ]),
            |cb| {
                // Save caller's call state
                for (field_tag, value) in [
                    (
                        CallContextFieldTag::ProgramCounter,
                        cb.curr.state.program_counter.expr() + 1.expr(),
                    ),
                    (
                        CallContextFieldTag::StackPointer,
                        cb.curr.state.stack_pointer.expr() + stack_pointer_delta,
                    ),
                    (
                        CallContextFieldTag::GasLeft,
                        cb.curr.state.gas_left.expr() - gas_cost - callee_gas_left.clone(),
                    ),
                    (
                        CallContextFieldTag::MemorySize,
                        memory_expansion.next_memory_word_size(),
                    ),
                    (
                        CallContextFieldTag::ReversibleWriteCounter,
                        cb.curr.state.reversible_write_counter.expr() + 1.expr(),
                    ),
                ] {
                    cb.call_context_lookup(true.expr(), None, field_tag, value);
                }

                // Setup next call's context.
                let cd_address = call_gadget.cd_address.clone();
                let rd_address = call_gadget.rd_address.clone();
                for (field_tag, value) in [
                    (CallContextFieldTag::CallerId, cb.curr.state.call_id.expr()),
                    (CallContextFieldTag::TxId, tx_id.expr()),
                    (CallContextFieldTag::Depth, depth.expr() + 1.expr()),
                    (CallContextFieldTag::CallerAddress, caller_address),
                    (CallContextFieldTag::CalleeAddress, callee_address),
                    (CallContextFieldTag::CallDataOffset, cd_address.offset()),
                    (CallContextFieldTag::CallDataLength, cd_address.length()),
                    (CallContextFieldTag::ReturnDataOffset, rd_address.offset()),
                    (CallContextFieldTag::ReturnDataLength, rd_address.length()),
                    (
                        CallContextFieldTag::Value,
                        select::expr(
                            is_delegatecall.expr(),
                            current_value.expr(),
                            call_gadget.value.expr(),
                        ),
                    ),
                    (
                        CallContextFieldTag::IsSuccess,
                        call_gadget.is_success.expr(),
                    ),
                    (
                        CallContextFieldTag::IsStatic,
                        or::expr([is_static.expr(), is_staticcall.expr()]),
                    ),
                    (CallContextFieldTag::LastCalleeId, 0.expr()),
                    (CallContextFieldTag::LastCalleeReturnDataOffset, 0.expr()),
                    (CallContextFieldTag::LastCalleeReturnDataLength, 0.expr()),
                    (CallContextFieldTag::IsRoot, 0.expr()),
                    (CallContextFieldTag::IsCreate, 0.expr()),
                    (
                        CallContextFieldTag::CodeHash,
                        call_gadget.phase2_callee_code_hash.expr(),
                    ),
                ] {
                    cb.call_context_lookup(
                        true.expr(),
                        Some(callee_call_id.expr()),
                        field_tag,
                        value,
                    );
                }

                // Give gas stipend if value is not zero
                let callee_gas_left = callee_gas_left
                    + call_gadget.has_value.clone() * GAS_STIPEND_CALL_WITH_VALUE.expr();

                // For CALL opcode, it has an extra stack pop `value` (+1) and if the value is
                // not zero, two account write for `transfer` call (+2).
                //
                // For CALLCODE opcode, it has an extra stack pop `value` and one account read
                // for caller balance (+2).
                //
                // For DELEGATECALL opcode, it has two extra call context lookups for current
                // caller address and value (+2).
                //
                // No extra lookups for STATICCALL opcode.
                let transfer_rwc_delta =
                    is_call.expr() * not::expr(call_value_is_zero.expr()) * 2.expr();
                let rw_counter_delta = 41.expr()
                    + is_call.expr() * 1.expr()
                    + transfer_rwc_delta.clone()
                    + is_callcode.expr()
                    + is_delegatecall.expr() * 2.expr();
                cb.require_step_state_transition(StepStateTransition {
                    rw_counter: Delta(rw_counter_delta),
                    call_id: To(callee_call_id.expr()),
                    is_root: To(false.expr()),
                    is_create: To(false.expr()),
                    code_hash: To(call_gadget.phase2_callee_code_hash.expr()),
                    gas_left: To(callee_gas_left),
                    // For CALL opcode, `transfer` invocation has two account write if value is not
                    // zero.
                    reversible_write_counter: To(transfer_rwc_delta),
                    ..StepStateTransition::new_context()
                });
            },
        );

        Self {
            opcode,
            is_call,
            is_callcode,
            is_delegatecall,
            is_staticcall,
            tx_id,
            reversion_info,
            current_callee_address,
            current_caller_address,
            current_value,
            is_static,
            depth,
            call: call_gadget,
            call_value_is_zero,
            is_warm,
            is_warm_prev,
            callee_reversion_info,
            transfer,
            caller_balance_word,
            is_insufficient_balance,
            one_64th_gas,
            capped_callee_gas_left,
            is_code_address_zero,
            is_precompile_lt,
            return_data_len,
            return_data_copy_size,
            step_gas_cost,
        }
    }

    fn assign_exec_step(
        &self,
        region: &mut CachedRegion<'_, '_, F>,
        offset: usize,
        block: &Block<F>,
        _tx: &Transaction,
        call: &Call,
        step: &ExecStep,
    ) -> Result<(), Error> {
        let opcode = step.opcode.unwrap();
        let is_call = opcode == OpcodeId::CALL;
        let is_callcode = opcode == OpcodeId::CALLCODE;
        let is_delegatecall = opcode == OpcodeId::DELEGATECALL;
        let [tx_id, is_static, depth, current_callee_address] = [
            step.rw_indices[0],
            step.rw_indices[3],
            step.rw_indices[4],
            step.rw_indices[5],
        ]
        .map(|idx| block.rws[idx].call_context_value());
        let stack_index = 6;

        // This offset is used to change the index offset of `step.rw_indices`.
        // Since both CALL and CALLCODE have an extra stack pop `value`, and
        // opcode DELEGATECALL has two extra call context lookups - current
        // caller address and current value.
        let mut rw_offset = 0;
        let [current_caller_address, current_value] = if is_delegatecall {
            rw_offset += 2;
            [step.rw_indices[6], step.rw_indices[7]].map(|idx| block.rws[idx].call_context_value())
        } else {
            [U256::zero(), U256::zero()]
        };
        let [gas, callee_address] = [
            step.rw_indices[stack_index + rw_offset],
            step.rw_indices[stack_index + 1 + rw_offset],
        ]
        .map(|idx| block.rws[idx].stack_value());
        let is_precompile = callee_address < 10.into() && !callee_address.is_zero();
        let value = if is_call || is_callcode {
            rw_offset += 1;
            block.rws[step.rw_indices[7 + rw_offset]].stack_value()
        } else {
            U256::zero()
        };
        let [cd_offset, cd_length, rd_offset, rd_length, is_success] = [
            step.rw_indices[stack_index + 2 + rw_offset],
            step.rw_indices[stack_index + 3 + rw_offset],
            step.rw_indices[stack_index + 4 + rw_offset],
            step.rw_indices[stack_index + 5 + rw_offset],
            step.rw_indices[stack_index + 6 + rw_offset],
        ]
        .map(|idx| block.rws[idx].stack_value());
        let callee_code_hash = block.rws[step.rw_indices[13 + rw_offset]]
            .account_value_pair()
            .0;
        let callee_exists = !callee_code_hash.is_zero();

        let (is_warm, is_warm_prev) =
            block.rws[step.rw_indices[14 + rw_offset]].tx_access_list_value_pair();

        let [callee_rw_counter_end_of_reversion, callee_is_persistent] = [
            step.rw_indices[15 + rw_offset],
            step.rw_indices[16 + rw_offset],
        ]
        .map(|idx| block.rws[idx].call_context_value());

        // check if it is insufficient balance case.
        // get caller balance
        let (caller_balance, _) = block.rws[step.rw_indices[17 + rw_offset]].account_value_pair();
        self.caller_balance_word
            .assign(region, offset, Some(caller_balance.to_le_bytes()))?;
        self.is_insufficient_balance
            .assign(region, offset, caller_balance, value)?;

        let is_insufficient = (value > caller_balance) && (is_call || is_callcode);
        // only call opcode do transfer in sucessful case.
        let (caller_balance_pair, callee_balance_pair) =
            if is_call && !is_insufficient && !value.is_zero() {
                rw_offset += 2;
                (
                    block.rws[step.rw_indices[16 + rw_offset]].account_value_pair(),
                    block.rws[step.rw_indices[17 + rw_offset]].account_value_pair(),
                )
            } else {
                ((U256::zero(), U256::zero()), (U256::zero(), U256::zero()))
            };

        let return_data_len = if is_precompile {
            let return_data_len_rw = block.rws[step.rw_indices[20 + rw_offset]];
            assert_eq!(
                return_data_len_rw.field_tag().unwrap(),
                CallContextFieldTag::LastCalleeReturnDataLength as u64
            );
            return_data_len_rw.call_context_value()
        } else {
            0.into()
        };
        self.return_data_len.assign(
            region,
            offset,
            Value::known(F::from(return_data_len.as_u64())),
        )?;
        self.return_data_copy_size.assign(
            region,
            offset,
            F::from(return_data_len.as_u64()),
            F::from(rd_length.as_u64()),
        )?;

        self.opcode
            .assign(region, offset, Value::known(F::from(opcode.as_u64())))?;
        self.is_call.assign(
            region,
            offset,
            F::from(opcode.as_u64()) - F::from(OpcodeId::CALL.as_u64()),
        )?;
        self.is_callcode.assign(
            region,
            offset,
            F::from(opcode.as_u64()) - F::from(OpcodeId::CALLCODE.as_u64()),
        )?;
        self.is_delegatecall.assign(
            region,
            offset,
            F::from(opcode.as_u64()) - F::from(OpcodeId::DELEGATECALL.as_u64()),
        )?;
        self.is_staticcall.assign(
            region,
            offset,
            F::from(opcode.as_u64()) - F::from(OpcodeId::STATICCALL.as_u64()),
        )?;
        self.tx_id
            .assign(region, offset, Value::known(F::from(tx_id.low_u64())))?;
        self.reversion_info.assign(
            region,
            offset,
            call.rw_counter_end_of_reversion,
            call.is_persistent,
        )?;
        self.current_callee_address.assign(
            region,
            offset,
            Value::known(
                current_callee_address
                    .to_scalar()
                    .expect("unexpected Address -> Scalar conversion failure"),
            ),
        )?;
        self.current_caller_address.assign(
            region,
            offset,
            Value::known(
                current_caller_address
                    .to_scalar()
                    .expect("unexpected Address -> Scalar conversion failure"),
            ),
        )?;
        self.current_value
            .assign(region, offset, Some(current_value.to_le_bytes()))?;
        self.is_static
            .assign(region, offset, Value::known(F::from(is_static.low_u64())))?;
        self.depth
            .assign(region, offset, Value::known(F::from(depth.low_u64())))?;

        let memory_expansion_gas_cost = self.call.assign(
            region,
            offset,
            gas,
            callee_address,
            value,
            is_success,
            cd_offset,
            cd_length,
            rd_offset,
            rd_length,
            step.memory_word_size(),
            region.word_rlc(callee_code_hash),
        )?;
        self.call_value_is_zero
            .assign_value(region, offset, region.word_rlc(value))?;
        self.is_warm
            .assign(region, offset, Value::known(F::from(is_warm as u64)))?;
        self.is_warm_prev
            .assign(region, offset, Value::known(F::from(is_warm_prev as u64)))?;
        self.callee_reversion_info.assign(
            region,
            offset,
            callee_rw_counter_end_of_reversion.low_u64() as usize,
            callee_is_persistent.low_u64() != 0,
        )?;
        // conditionally assign
        if !is_insufficient && !value.is_zero() {
            self.transfer.assign(
                region,
                offset,
                caller_balance_pair,
                callee_balance_pair,
                value,
            )?;
        }

        let mut code_address_bytes = [0; 32];
        code_address_bytes[0..N_BYTES_ACCOUNT_ADDRESS]
            .copy_from_slice(&callee_address.to_le_bytes()[0..N_BYTES_ACCOUNT_ADDRESS]);
        let code_address_bytes = F::from_repr(code_address_bytes).unwrap();
        self.is_code_address_zero
            .assign(region, offset, code_address_bytes)?;
        self.is_precompile_lt
            .assign(region, offset, code_address_bytes, F::from(0xA))?;
        let has_value = !value.is_zero() && !is_delegatecall;
        let gas_cost = self.call.cal_gas_cost_for_assignment(
            memory_expansion_gas_cost,
            is_warm_prev,
            is_call,
            has_value,
            !callee_exists,
        )?;
        let gas_available = step.gas_left - gas_cost;
        self.step_gas_cost
            .assign(region, offset, Value::known(F::from(step.gas_cost)))?;
        self.one_64th_gas
            .assign(region, offset, gas_available.into())?;
        self.capped_callee_gas_left.assign(
            region,
            offset,
            F::from(gas.low_u64()),
            F::from(gas_available - gas_available / 64),
        )?;
        Ok(())
    }
}

#[cfg(test)]
mod test {
    use super::*;
    use crate::test_util::CircuitTestBuilder;
    use bus_mapping::circuit_input_builder::CircuitsParams;
    use eth_types::evm_types::OpcodeId;
<<<<<<< HEAD
    use eth_types::geth_types::{Account, GethData};
    use eth_types::{address, bytecode, word, Address, ToWord, Word};
    use halo2_proofs::halo2curves::bn256::Fr;
=======
    use eth_types::geth_types::Account;
    use eth_types::{address, bytecode, Address, ToWord, Word};

>>>>>>> 71ef2647
    use itertools::Itertools;
    use mock::test_ctx::helpers::{account_0_code_account_1_no_code, tx_from_1_to_0};
    use mock::TestContext;
<<<<<<< HEAD
    use pretty_assertions::assert_eq;
    use rayon::prelude::{ParallelBridge, ParallelIterator};
=======

>>>>>>> 71ef2647
    use std::default::Default;

    const TEST_CALL_OPCODES: &[OpcodeId] = &[
        OpcodeId::CALL,
        OpcodeId::CALLCODE,
        OpcodeId::DELEGATECALL,
        OpcodeId::STATICCALL,
    ];

    #[test]
    fn callop_insufficient_balance() {
        let stacks = [Stack {
            // this value is bigger than caller's balance
            value: Word::from(11).pow(18.into()),
            ..Default::default()
        }];

        let callees = [callee(bytecode! {}), callee(bytecode! { STOP })];
        // only call, callcode will encounter insufficient balance error.
        let test_opcodes: &[OpcodeId] = &[OpcodeId::CALL, OpcodeId::CALLCODE];

        for ((opcode, stack), callee) in test_opcodes
            .iter()
            .cartesian_product(stacks.into_iter())
            .cartesian_product(callees.into_iter())
        {
            test_ok(caller_for_insufficient_balance(opcode, stack), callee);
        }
    }

    #[test]
    fn test_precompiled_call() {
        let head = bytecode! {
            PUSH16(word!("0123456789ABCDEF0123456789ABCDEF"))
            PUSH1(0x00)
            MSTORE
        };

        let call6 = bytecode! {
            PUSH1(0x20)
            PUSH1(0x20)
            PUSH1(0x20)
            PUSH1(0x00)
            PUSH1(0x04)
            PUSH1(0xFF)
        };

        let call7 = bytecode! {
            PUSH1(0x20)
            PUSH1(0x20)
            PUSH1(0x20)
            PUSH1(0x00)
            PUSH1(0x00)
            PUSH1(0x04)
            PUSH1(0xFF)
        };

        let tail = bytecode! {
            PUSH1(0x20)
            MLOAD
        };

        let tests = [bytecode! { STATICCALL }, bytecode! { DELEGATECALL }]
            .map(|c| {
                let mut call6 = call6.clone();
                call6.append(&c);
                call6
            })
            .into_iter()
            .chain([bytecode! { CALL }, bytecode! { CALLCODE }].map(|c| {
                let mut call7 = call7.clone();
                call7.append(&c);
                call7
            }))
            .map(|c| {
                let mut code = head.clone();
                code.append(&c);
                code.append(&tail);
                code
            });

        for test in tests {
            // Get the execution steps from the external tracer
            let block: GethData = TestContext::<2, 1>::new(
                None,
                account_0_code_account_1_no_code(test),
                tx_from_1_to_0,
                |block, _tx| block.number(0xcafeu64),
            )
            .unwrap()
            .into();
            assert_eq!(
                run_test_circuit_geth_data::<Fr>(
                    block,
                    CircuitsParams {
                        max_rws: 4500,
                        ..Default::default()
                    }
                ),
                Ok(())
            );
        }
    }

    #[test]
    fn callop_nested() {
        for opcode in TEST_CALL_OPCODES {
            test_nested(opcode);
        }
    }

    #[ignore]
    #[test]
    fn callop_recursive() {
        for opcode in TEST_CALL_OPCODES {
            test_recursive(opcode);
        }
    }

    #[ignore]
    #[test]
    fn callop_simple() {
        let stacks = [
            // With nothing
            Stack::default(),
            // With value
            Stack {
                value: Word::from(10).pow(18.into()),
                ..Default::default()
            },
            // With gas
            Stack {
                gas: 100,
                ..Default::default()
            },
            Stack {
                gas: 100000,
                ..Default::default()
            },
            // With memory expansion
            Stack {
                cd_offset: 64,
                cd_length: 320,
                rd_offset: 0,
                rd_length: 32,
                ..Default::default()
            },
            Stack {
                cd_offset: 0,
                cd_length: 32,
                rd_offset: 64,
                rd_length: 320,
                ..Default::default()
            },
            Stack {
                cd_offset: 0xFFFFFF,
                cd_length: 0,
                rd_offset: 0xFFFFFF,
                rd_length: 0,
                ..Default::default()
            },
            // With memory expansion and value
            Stack {
                cd_offset: 64,
                cd_length: 320,
                rd_offset: 0,
                rd_length: 32,
                value: Word::from(10).pow(18.into()),
                ..Default::default()
            },
        ];
        let callees = [callee(bytecode! {}), callee(bytecode! { STOP })];

        TEST_CALL_OPCODES
            .iter()
            .cartesian_product(stacks.into_iter())
            .cartesian_product(callees.into_iter())
            .par_bridge()
            .for_each(|((opcode, stack), callee)| {
                test_ok(caller(opcode, stack, true), callee);
            });
    }

    #[derive(Clone, Copy, Debug, Default)]
    struct Stack {
        gas: u64,
        value: Word,
        cd_offset: u64,
        cd_length: u64,
        rd_offset: u64,
        rd_length: u64,
    }

    fn callee(code: bytecode::Bytecode) -> Account {
        let code = code.to_vec();
        let is_empty = code.is_empty();
        Account {
            address: Address::repeat_byte(0xff),
            code: code.into(),
            nonce: if is_empty { 0 } else { 1 }.into(),
            balance: if is_empty { 0 } else { 0xdeadbeefu64 }.into(),
            ..Default::default()
        }
    }

    fn caller(opcode: &OpcodeId, stack: Stack, caller_is_success: bool) -> Account {
        let is_call_or_callcode = opcode == &OpcodeId::CALL || opcode == &OpcodeId::CALLCODE;
        let terminator = if caller_is_success {
            OpcodeId::RETURN
        } else {
            OpcodeId::REVERT
        };

        // Call twice for testing both cold and warm access
        let mut bytecode = bytecode! {
            PUSH32(Word::from(stack.rd_length))
            PUSH32(Word::from(stack.rd_offset))
            PUSH32(Word::from(stack.cd_length))
            PUSH32(Word::from(stack.cd_offset))
        };
        if is_call_or_callcode {
            bytecode.push(32, stack.value);
        }
        bytecode.append(&bytecode! {
            PUSH32(Address::repeat_byte(0xff).to_word())
            PUSH32(Word::from(stack.gas))
            .write_op(*opcode)
            PUSH32(Word::from(stack.rd_length))
            PUSH32(Word::from(stack.rd_offset))
            PUSH32(Word::from(stack.cd_length))
            PUSH32(Word::from(stack.cd_offset))
        });
        if is_call_or_callcode {
            bytecode.push(32, stack.value);
        }
        bytecode.append(&bytecode! {
            PUSH32(Address::repeat_byte(0xff).to_word())
            PUSH32(Word::from(stack.gas))
            .write_op(*opcode)
            PUSH1(0)
            PUSH1(0)
            .write_op(terminator)
        });

        Account {
            address: Address::repeat_byte(0xfe),
            balance: Word::from(10).pow(20.into()),
            code: bytecode.to_vec().into(),
            ..Default::default()
        }
    }

    fn caller_for_insufficient_balance(opcode: &OpcodeId, stack: Stack) -> Account {
        let is_call_or_callcode = opcode == &OpcodeId::CALL || opcode == &OpcodeId::CALLCODE;
        let terminator = OpcodeId::STOP;

        let mut bytecode = bytecode! {
            PUSH32(Word::from(stack.rd_length))
            PUSH32(Word::from(stack.rd_offset))
            PUSH32(Word::from(stack.cd_length))
            PUSH32(Word::from(stack.cd_offset))
        };
        if is_call_or_callcode {
            bytecode.push(32, stack.value);
        }
        bytecode.append(&bytecode! {
            PUSH32(Address::repeat_byte(0xff).to_word())
            PUSH32(Word::from(stack.gas))
            .write_op(*opcode)
            .write_op(terminator)
        });

        Account {
            address: Address::repeat_byte(0xfe),
            balance: Word::from(10).pow(18.into()),
            code: bytecode.to_vec().into(),
            ..Default::default()
        }
    }

    fn test_nested(opcode: &OpcodeId) {
        let callers = [
            caller(
                opcode,
                Stack {
                    gas: 100000,
                    ..Default::default()
                },
                true,
            ),
            caller(
                opcode,
                Stack {
                    gas: 100000,
                    ..Default::default()
                },
                false,
            ),
        ];
        let callees = [
            // Success
            callee(bytecode! { PUSH1(0) PUSH1(0) RETURN }),
            // Failure
            callee(bytecode! { PUSH1(0) PUSH1(0) REVERT }),
        ];

        for (caller, callee) in callers.into_iter().cartesian_product(callees.into_iter()) {
            test_ok(caller, callee);
        }
    }

    #[test]
    fn callop_base() {
        test_ok(
            caller(&OpcodeId::CALL, Stack::default(), true),
            callee(bytecode! {}),
        );
    }

    fn test_ok(caller: Account, callee: Account) {
        let ctx = TestContext::<3, 1>::new(
            None,
            |accs| {
                accs[0]
                    .address(address!("0x000000000000000000000000000000000000cafe"))
                    .balance(Word::from(10u64.pow(19)));
                accs[1]
                    .address(caller.address)
                    .code(caller.code)
                    .nonce(caller.nonce)
                    .balance(caller.balance);
                accs[2]
                    .address(callee.address)
                    .code(callee.code)
                    .nonce(callee.nonce)
                    .balance(callee.balance);
            },
            |mut txs, accs| {
                txs[0]
                    .from(accs[0].address)
                    .to(accs[1].address)
                    .gas(100000.into())
                    // Set a non-zero value could test if DELEGATECALL use value of current call.
                    .value(1000.into());
            },
            |block, _tx| block.number(0xcafeu64),
        )
        .unwrap();

        CircuitTestBuilder::new_from_test_ctx(ctx)
            .params(CircuitsParams {
                max_rws: 500,
                ..Default::default()
            })
            .run();
    }

    fn test_recursive(opcode: &OpcodeId) {
        let is_call_or_callcode = opcode == &OpcodeId::CALL || opcode == &OpcodeId::CALLCODE;
        let mut caller_bytecode = bytecode! {
            PUSH1(0)
            PUSH1(0)
            PUSH1(0)
            PUSH1(0)
        };
        if is_call_or_callcode {
            caller_bytecode.push(1, U256::zero());
        }
        caller_bytecode.append(&bytecode! {
            PUSH32(Address::repeat_byte(0xff).to_word())
            PUSH2(if is_call_or_callcode {10000} else {10032})
            .write_op(*opcode)
            STOP
        });
        // The following bytecode calls itself recursively if gas_left is greater than
        // 100, and halts with REVERT if gas_left is odd, otherwise just halts
        // with STOP.
        let mut callee_bytecode = bytecode! {
            GAS
            PUSH1(100)
            GT
            PUSH1(if is_call_or_callcode {43} else {41}) // jump dest
            JUMPI

            PUSH1(0)
            PUSH1(0)
            PUSH1(0)
            PUSH1(0)
        };

        if is_call_or_callcode {
            callee_bytecode.push(1, U256::zero());
        }

        callee_bytecode.append(&bytecode! {
            PUSH20(Address::repeat_byte(0xff).to_word())
            PUSH1(if is_call_or_callcode {132} else {129}) // gas
            GAS
            SUB
            .write_op(*opcode)

            JUMPDEST // 41 for static_call, 43 for call
            GAS
            PUSH1(1)
            AND
            PUSH1(if is_call_or_callcode {56} else {54})
            JUMPI

            PUSH1(0)
            PUSH1(0)
            REVERT

            // 56 or 54 for call or static_call
            JUMPDEST
            STOP
        });
        test_ok(
            Account {
                address: Address::repeat_byte(0xfe),
                balance: Word::from(10).pow(20.into()),
                code: caller_bytecode.into(),
                ..Default::default()
            },
            callee(callee_bytecode),
        );
    }
}<|MERGE_RESOLUTION|>--- conflicted
+++ resolved
@@ -733,24 +733,14 @@
     use crate::test_util::CircuitTestBuilder;
     use bus_mapping::circuit_input_builder::CircuitsParams;
     use eth_types::evm_types::OpcodeId;
-<<<<<<< HEAD
-    use eth_types::geth_types::{Account, GethData};
+    use eth_types::geth_types::Account;
     use eth_types::{address, bytecode, word, Address, ToWord, Word};
-    use halo2_proofs::halo2curves::bn256::Fr;
-=======
-    use eth_types::geth_types::Account;
-    use eth_types::{address, bytecode, Address, ToWord, Word};
-
->>>>>>> 71ef2647
+
     use itertools::Itertools;
     use mock::test_ctx::helpers::{account_0_code_account_1_no_code, tx_from_1_to_0};
     use mock::TestContext;
-<<<<<<< HEAD
-    use pretty_assertions::assert_eq;
+
     use rayon::prelude::{ParallelBridge, ParallelIterator};
-=======
-
->>>>>>> 71ef2647
     use std::default::Default;
 
     const TEST_CALL_OPCODES: &[OpcodeId] = &[
