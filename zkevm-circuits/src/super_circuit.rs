--- conflicted
+++ resolved
@@ -51,13 +51,9 @@
 //!   - [x] Tx Circuit
 //!   - [ ] MPT Circuit
 
-<<<<<<< HEAD
 use std::collections::BTreeSet;
-
-use crate::bytecode_circuit::bytecode_unroller::{
-=======
 use crate::bytecode_circuit::circuit::{
->>>>>>> 71ef2647
+
     BytecodeCircuit, BytecodeCircuitConfig, BytecodeCircuitConfigArgs,
 };
 use crate::copy_circuit::{CopyCircuit, CopyCircuitConfig, CopyCircuitConfigArgs};
@@ -98,26 +94,10 @@
 use crate::rlp_circuit::{RlpCircuit, RlpCircuitConfig};
 use crate::tx_circuit::{TxCircuit, TxCircuitConfig, TxCircuitConfigArgs};
 
-<<<<<<< HEAD
-/// Mock randomness used for `SuperCircuit`.
-pub const MOCK_RANDOMNESS: u64 = 0x10000;
-// TODO: Figure out if we can remove MAX_TXS, MAX_CALLDATA and MAX_RWS from the
-// struct.
-
-/// Configuration of the Super Circuit
-#[derive(Clone)]
-pub struct SuperCircuitConfig<
-    F: Field,
-    const MAX_TXS: usize,
-    const MAX_CALLDATA: usize,
-    const MAX_INNER_BLOCKS: usize,
-    const MAX_RWS: usize,
-> {
-=======
 /// Configuration of the Super Circuit
 #[derive(Clone)]
 pub struct SuperCircuitConfig<F: Field> {
->>>>>>> 71ef2647
+    const MAX_INNER_BLOCKS: usize,
     block_table: BlockTable,
     mpt_table: MptTable,
     rlp_table: RlpTable,
@@ -136,54 +116,20 @@
     mpt_circuit: MptCircuitConfig,
 }
 
-<<<<<<< HEAD
-/// The Super Circuit contains all the zkEVM circuits
-#[derive(Clone, Default, Debug)]
-pub struct SuperCircuit<
-    F: Field,
-    const MAX_TXS: usize,
-    const MAX_CALLDATA: usize,
-    const MAX_INNER_BLOCKS: usize,
-    const MAX_RWS: usize,
-    const MAX_COPY_ROWS: usize,
-> {
-    /// EVM Circuit
-    pub evm_circuit: EvmCircuit<F>,
-    /// State Circuit
-    pub state_circuit: StateCircuit<F>,
-    /// Transaction Circuit
-    pub tx_circuit: TxCircuit<F>,
-    /// Public Input Circuit
-    pub pi_circuit: PiCircuit<F>,
-    /// Bytecode Circuit
-    pub bytecode_circuit: BytecodeCircuit<F>,
-    /// Copy Circuit
-    pub copy_circuit: CopyCircuit<F>,
-    /// Exp Circuit
-    pub exp_circuit: ExpCircuit<F>,
-    /// Keccak Circuit
-    pub keccak_circuit: KeccakCircuit<F>,
+/// Circuit configuration arguments
+pub struct SuperCircuitConfigArgs {
+    /// Max txs
+    pub max_txs: usize,
+    /// Max calldata
+    pub max_calldata: usize,
+    /// Mock randomness
+    pub mock_randomness: u64,
     /// Rlp Circuit
     pub rlp_circuit: RlpCircuit<F, SignedTransaction>,
     /// Mpt Circuit
     #[cfg(feature = "zktrie")]
     pub mpt_circuit: MptCircuit<F>,
-}
-
-impl<
-        F: Field,
-        const MAX_TXS: usize,
-        const MAX_CALLDATA: usize,
         const MAX_INNER_BLOCKS: usize,
-        const MAX_RWS: usize,
-        const MAX_COPY_ROWS: usize,
-    > SuperCircuit<F, MAX_TXS, MAX_CALLDATA, MAX_INNER_BLOCKS, MAX_RWS, MAX_COPY_ROWS>
-{
-    /// Return the number of rows required to verify a given block
-    pub fn get_num_rows_required(block: &Block<F>) -> usize {
-        let num_rows_evm_circuit = EvmCircuit::<F>::get_num_rows_required(block);
-        let num_rows_tx_circuit = TxCircuitConfig::<F>::get_num_rows_required(MAX_TXS);
-        log::debug!(
             "num_rows_evm_circuit {}, num_rows_tx_circuit {}",
             num_rows_evm_circuit,
             num_rows_tx_circuit
@@ -191,30 +137,25 @@
         num_rows_evm_circuit
             .max(num_rows_tx_circuit)
             .max(block.circuits_params.max_rws)
-    }
 }
 
-impl<
-        F: Field,
-        const MAX_TXS: usize,
-        const MAX_CALLDATA: usize,
+impl<F: Field> SubCircuitConfig<F> for SuperCircuitConfig<F> {
+    type ConfigArgs = SuperCircuitConfigArgs;
         const MAX_INNER_BLOCKS: usize,
-        const MAX_RWS: usize,
-        const MAX_COPY_ROWS: usize,
-    > Circuit<F>
     for SuperCircuit<F, MAX_TXS, MAX_CALLDATA, MAX_INNER_BLOCKS, MAX_RWS, MAX_COPY_ROWS>
-{
-    type Config = (
         SuperCircuitConfig<F, MAX_TXS, MAX_CALLDATA, MAX_INNER_BLOCKS, MAX_RWS>,
         Challenges,
     );
-    type FloorPlanner = SimpleFloorPlanner;
-
-    fn without_witnesses(&self) -> Self {
-        Self::default()
-    }
-
-    fn configure(meta: &mut ConstraintSystem<F>) -> Self::Config {
+
+    /// Configure SuperCircuitConfig
+    fn new(
+        meta: &mut ConstraintSystem<F>,
+        Self::ConfigArgs {
+            max_txs,
+            max_calldata,
+            mock_randomness,
+        }: Self::ConfigArgs,
+    ) -> Self {
         let log_circuit_info = |meta: &mut ConstraintSystem<F>, tag: &'static str| {
             let rotations = meta
                 .advice_queries
@@ -252,30 +193,6 @@
             );
         };
 
-=======
-/// Circuit configuration arguments
-pub struct SuperCircuitConfigArgs {
-    /// Max txs
-    pub max_txs: usize,
-    /// Max calldata
-    pub max_calldata: usize,
-    /// Mock randomness
-    pub mock_randomness: u64,
-}
-
-impl<F: Field> SubCircuitConfig<F> for SuperCircuitConfig<F> {
-    type ConfigArgs = SuperCircuitConfigArgs;
-
-    /// Configure SuperCircuitConfig
-    fn new(
-        meta: &mut ConstraintSystem<F>,
-        Self::ConfigArgs {
-            max_txs,
-            max_calldata,
-            mock_randomness,
-        }: Self::ConfigArgs,
-    ) -> Self {
->>>>>>> 71ef2647
         let tx_table = TxTable::construct(meta);
         log_circuit_info(meta, "tx table");
         let rw_table = RwTable::construct(meta);
@@ -304,22 +221,8 @@
         let keccak_table = KeccakTable::construct(meta);
         log_circuit_info(meta, "keccak table");
 
-<<<<<<< HEAD
         let challenges_config = Challenges::construct(meta);
         let challenges = challenges_config.exprs(meta);
-=======
-        // Use a mock randomness instead of the randomness derived from the challange
-        // (either from mock or real prover) to help debugging assignments.
-        let power_of_randomness: [Expression<F>; 31] = array::from_fn(|i| {
-            Expression::Constant(F::from(mock_randomness).pow(&[1 + i as u64, 0, 0, 0]))
-        });
-
-        let challenges = Challenges::mock(
-            power_of_randomness[0].clone(),
-            power_of_randomness[0].clone(),
-            power_of_randomness[0].clone(),
-        );
->>>>>>> 71ef2647
 
         let keccak_circuit = KeccakCircuitConfig::new(
             meta,
@@ -336,14 +239,9 @@
         let pi_circuit = PiCircuitConfig::new(
             meta,
             PiCircuitConfigArgs {
-<<<<<<< HEAD
-                max_txs: MAX_TXS,
-                max_calldata: MAX_CALLDATA,
-                max_inner_blocks: MAX_INNER_BLOCKS,
-=======
                 max_txs,
                 max_calldata,
->>>>>>> 71ef2647
+                max_inner_blocks: MAX_INNER_BLOCKS,
                 block_table: block_table.clone(),
                 keccak_table: keccak_table.clone(),
                 tx_table: tx_table.clone(),
@@ -426,14 +324,10 @@
         );
         log_circuit_info(meta, "evm circuit");
 
-<<<<<<< HEAD
         #[cfg(feature = "onephase")]
         debug_assert_eq!(meta.max_phase(), 0);
 
         let config = SuperCircuitConfig::<F, MAX_TXS, MAX_CALLDATA, MAX_INNER_BLOCKS, MAX_RWS> {
-=======
-        Self {
->>>>>>> 71ef2647
             block_table,
             mpt_table,
             tx_table,
@@ -638,14 +532,7 @@
             &challenges,
         )?;
 
-<<<<<<< HEAD
-        self.keccak_circuit
-            .synthesize_sub(&config.keccak_circuit, &challenges, &mut layouter)?;
-        self.bytecode_circuit.synthesize_sub(
-            &config.bytecode_circuit,
-            &challenges,
-            &mut layouter,
-        )?;
+        self.synthesize_sub(&config, &challenges, &mut layouter)
 
         // load both poseidon table and zktrie table
         #[cfg(feature = "zktrie")]
@@ -671,14 +558,6 @@
             challenges.evm_word(),
         )?;
 
-        self.state_circuit
-            .synthesize_sub(&config.state_circuit, &challenges, &mut layouter)?;
-        self.copy_circuit
-            .synthesize_sub(&config.copy_circuit, &challenges, &mut layouter)?;
-        self.exp_circuit
-            .synthesize_sub(&config.exp_circuit, &challenges, &mut layouter)?;
-        self.evm_circuit
-            .synthesize_sub(&config.evm_circuit, &challenges, &mut layouter)?;
         self.rlp_circuit
             .synthesize_sub(&config.rlp_circuit, &challenges, &mut layouter)?;
         self.tx_circuit
@@ -687,28 +566,12 @@
         // TODO: enable this after zktrie deletion deployed inside l2geth and test data
         // regenerated.
         //config.pi_circuit.state_roots = self.state_circuit.exports.borrow().clone();
-        self.pi_circuit
-            .synthesize_sub(&config.pi_circuit, &challenges, &mut layouter)?;
-        Ok(())
-    }
-}
-
-impl<
-        F: Field,
-        const MAX_TXS: usize,
-        const MAX_CALLDATA: usize,
-        const MAX_INNER_BLOCKS: usize,
-        const MAX_RWS: usize,
-        const MAX_COPY_ROWS: usize,
-    > SuperCircuit<F, MAX_TXS, MAX_CALLDATA, MAX_INNER_BLOCKS, MAX_RWS, MAX_COPY_ROWS>
-=======
-        self.synthesize_sub(&config, &challenges, &mut layouter)
     }
 }
 
 impl<F: Field, const MAX_TXS: usize, const MAX_CALLDATA: usize, const MOCK_RANDOMNESS: u64>
     SuperCircuit<F, MAX_TXS, MAX_CALLDATA, MOCK_RANDOMNESS>
->>>>>>> 71ef2647
+        const MAX_INNER_BLOCKS: usize,
 {
     /// From the witness data, generate a SuperCircuit instance with all of the
     /// sub-circuits filled with their corresponding witnesses.
@@ -720,23 +583,9 @@
         geth_data: GethData,
         circuits_params: CircuitsParams,
     ) -> Result<(u32, Self, Vec<Vec<F>>, CircuitInputBuilder), bus_mapping::Error> {
-<<<<<<< HEAD
-        let block_data = BlockData::new_from_geth_data_with_params(
-            geth_data.clone(),
-            CircuitsParams {
-                max_txs: MAX_TXS,
-                max_calldata: MAX_CALLDATA,
-                max_inner_blocks: 64,
-                max_rws: MAX_RWS,
-                max_copy_rows: MAX_COPY_ROWS,
-                max_bytecode: 512,
-                keccak_padding: None,
-            },
-        );
-=======
         let block_data =
             BlockData::new_from_geth_data_with_params(geth_data.clone(), circuits_params);
->>>>>>> 71ef2647
+                max_inner_blocks: 64,
         let mut builder = block_data.new_circuit_input_builder();
         builder
             .handle_block(&geth_data.eth_block, &geth_data.geth_traces)
@@ -756,7 +605,8 @@
     ) -> Result<(u32, Self, Vec<Vec<F>>), bus_mapping::Error> {
         let mut block = block_convert(&builder.block, &builder.code_db).unwrap();
         block.randomness = F::from(MOCK_RANDOMNESS);
-<<<<<<< HEAD
+        assert_eq!(block.circuits_params.max_txs, MAX_TXS);
+        assert_eq!(block.circuits_params.max_calldata, MAX_CALLDATA);
         Self::build_from_witness_block(block)
     }
     /// ..
@@ -767,78 +617,32 @@
             "super circuit build_from_witness_block, circuits_params {:?}",
             block.circuits_params
         );
-=======
-        assert_eq!(block.circuits_params.max_txs, MAX_TXS);
-        assert_eq!(block.circuits_params.max_calldata, MAX_CALLDATA);
->>>>>>> 71ef2647
 
         const NUM_BLINDING_ROWS: usize = 64;
         let (_, rows_needed) = Self::min_num_rows_block(&block);
         let k = log2_ceil(NUM_BLINDING_ROWS + rows_needed);
         log::debug!("super circuit needs k = {}", k);
 
-<<<<<<< HEAD
-        let evm_circuit = EvmCircuit::new_from_block(&block);
-        let state_circuit = StateCircuit::new_from_block(&block);
-        let tx_circuit = TxCircuit::new_from_block(&block);
-        let pi_circuit = PiCircuit::new_from_block(&block);
-        let bytecode_circuit = BytecodeCircuit::new_from_block(&block);
-        let copy_circuit = CopyCircuit::new_from_block_no_external(&block);
-        let exp_circuit = ExpCircuit::new_from_block(&block);
-        let keccak_circuit = KeccakCircuit::new_from_block(&block);
+        let circuit =
+            SuperCircuit::<_, MAX_TXS, MAX_CALLDATA, MOCK_RANDOMNESS>::new_from_block(&block);
         let rlp_circuit = RlpCircuit::new_from_block(&block);
-
         #[cfg(feature = "zktrie")]
         let mpt_circuit = MptCircuit::new_from_block(&block);
 
         let circuit =
             SuperCircuit::<_, MAX_TXS, MAX_CALLDATA, MAX_INNER_BLOCKS, MAX_RWS, MAX_COPY_ROWS> {
-                evm_circuit,
-                state_circuit,
-                tx_circuit,
-                pi_circuit,
-                bytecode_circuit,
-                copy_circuit,
-                exp_circuit,
-                keccak_circuit,
                 rlp_circuit,
                 #[cfg(feature = "zktrie")]
                 mpt_circuit,
             };
-=======
-        let circuit =
-            SuperCircuit::<_, MAX_TXS, MAX_CALLDATA, MOCK_RANDOMNESS>::new_from_block(&block);
->>>>>>> 71ef2647
 
         let instance = circuit.instance();
         Ok((k, circuit, instance))
     }
-<<<<<<< HEAD
-
-    /// Returns suitable inputs for the SuperCircuit.
-    pub fn instance(&self) -> Vec<Vec<F>> {
         let mut instance = self.pi_circuit.instance();
-        // SignVerifyChip -> ECDSAChip -> MainGate instance column
-        // FIXME: why two columns??
-        instance.push(vec![]);
-
-        instance
-    }
-
-    /// Return the minimum number of rows required to prove the block
-    pub fn min_num_rows_block_subcircuits(block: &Block<F>) -> (Vec<usize>, Vec<usize>) {
-        let evm = EvmCircuit::min_num_rows_block(block);
-        let state = StateCircuit::min_num_rows_block(block);
-        let bytecode = BytecodeCircuit::min_num_rows_block(block);
-        let copy = CopyCircuit::min_num_rows_block(block);
-        let keccak = KeccakCircuit::min_num_rows_block(block);
-        let tx = TxCircuit::min_num_rows_block(block);
         let rlp = RlpCircuit::min_num_rows_block(block);
-        let exp = ExpCircuit::min_num_rows_block(block);
-        let pi = PiCircuit::min_num_rows_block(block);
         #[cfg(feature = "zktrie")]
         let mpt = MptCircuit::min_num_rows_block(block);
-
         let rows: Vec<(usize, usize)> = vec![
             evm,
             state,
@@ -852,8 +656,6 @@
             #[cfg(feature = "zktrie")]
             mpt,
         ];
-        let (rows_without_padding, rows_with_padding): (Vec<usize>, Vec<usize>) =
-            rows.into_iter().unzip();
         log::debug!(
             "subcircuit rows(without padding): {:?}",
             rows_without_padding
@@ -865,13 +667,6 @@
     /// Return the minimum number of rows required to prove the block
     pub fn min_num_rows_block(block: &Block<F>) -> (usize, usize) {
         let (rows_without_padding, rows_with_padding) = Self::min_num_rows_block_subcircuits(block);
-        (
-            itertools::max(rows_without_padding).unwrap(),
-            itertools::max(rows_with_padding).unwrap(),
-        )
-    }
-=======
->>>>>>> 71ef2647
 }
 
 #[cfg(test)]
@@ -892,11 +687,7 @@
     #[test]
     fn super_circuit_degree() {
         let mut cs = ConstraintSystem::<Fr>::default();
-<<<<<<< HEAD
-        SuperCircuit::<_, 1, 32, 64, 256, 32>::configure(&mut cs);
-=======
         SuperCircuit::<_, 1, 32, 0x100>::configure(&mut cs);
->>>>>>> 71ef2647
         log::info!("super circuit degree: {}", cs.degree());
         log::info!("super circuit minimum_rows: {}", cs.minimum_rows());
         assert!(cs.degree() <= 9);
@@ -905,18 +696,12 @@
     fn test_super_circuit<
         const MAX_TXS: usize,
         const MAX_CALLDATA: usize,
-<<<<<<< HEAD
         const MAX_INNER_BLOCKS: usize,
-        const MAX_RWS: usize,
-        const MAX_COPY_ROWS: usize,
-=======
         const MOCK_RANDOMNESS: u64,
->>>>>>> 71ef2647
     >(
         block: GethData,
         circuits_params: CircuitsParams,
     ) {
-<<<<<<< HEAD
         let (k, circuit, instance, _) = SuperCircuit::<
             Fr,
             MAX_TXS,
@@ -925,15 +710,7 @@
             MAX_RWS,
             MAX_COPY_ROWS,
         >::build(block)
-        .unwrap();
-=======
-        let (k, circuit, instance, _) =
-            SuperCircuit::<Fr, MAX_TXS, MAX_CALLDATA, MOCK_RANDOMNESS>::build(
-                block,
-                circuits_params,
-            )
             .unwrap();
->>>>>>> 71ef2647
         let prover = MockProver::run(k, &circuit, instance).unwrap();
         let res = prover.verify_par();
         if let Err(err) = res {
@@ -1085,14 +862,7 @@
         let block = block_1tx();
         const MAX_TXS: usize = 1;
         const MAX_CALLDATA: usize = 32;
-<<<<<<< HEAD
         const MAX_INNER_BLOCKS: usize = 1;
-        const MAX_RWS: usize = 256;
-        const MAX_COPY_ROWS: usize = 256;
-        test_super_circuit::<MAX_TXS, MAX_CALLDATA, MAX_INNER_BLOCKS, MAX_RWS, MAX_COPY_ROWS>(
-            block,
-        );
-=======
         let circuits_params = CircuitsParams {
             max_txs: MAX_TXS,
             max_calldata: MAX_CALLDATA,
@@ -1102,10 +872,6 @@
             keccak_padding: None,
         };
         test_super_circuit::<MAX_TXS, MAX_CALLDATA, TEST_MOCK_RANDOMNESS>(block, circuits_params);
->>>>>>> 71ef2647
-    }
-
-    #[ignore]
     #[test]
     fn serial_test_super_circuit_1tx_deploy_2max_tx() {
         let block = block_1tx_deploy();
@@ -1125,16 +891,16 @@
         let block = block_1tx();
         const MAX_TXS: usize = 2;
         const MAX_CALLDATA: usize = 32;
-<<<<<<< HEAD
         const MAX_INNER_BLOCKS: usize = 1;
-        const MAX_RWS: usize = 256;
-        const MAX_COPY_ROWS: usize = 256;
-        test_super_circuit::<MAX_TXS, MAX_CALLDATA, MAX_INNER_BLOCKS, MAX_RWS, MAX_COPY_ROWS>(
-            block,
-        );
-    }
-    #[ignore]
-    #[test]
+        let circuits_params = CircuitsParams {
+            max_txs: MAX_TXS,
+            max_calldata: MAX_CALLDATA,
+            max_rws: 256,
+            max_copy_rows: 256,
+            max_bytecode: 512,
+            keccak_padding: None,
+        };
+        test_super_circuit::<MAX_TXS, MAX_CALLDATA, TEST_MOCK_RANDOMNESS>(block, circuits_params);
     fn serial_test_super_circuit_2tx_4max_tx() {
         let block = block_2tx();
         const MAX_TXS: usize = 4;
@@ -1145,7 +911,14 @@
         test_super_circuit::<MAX_TXS, MAX_CALLDATA, MAX_INNER_BLOCKS, MAX_RWS, MAX_COPY_ROWS>(
             block,
         );
-=======
+    }
+    #[ignore]
+    #[test]
+    fn serial_test_super_circuit_2tx_2max_tx() {
+        let block = block_2tx();
+        const MAX_TXS: usize = 2;
+        const MAX_CALLDATA: usize = 32;
+        const MAX_INNER_BLOCKS: usize = 1;
         let circuits_params = CircuitsParams {
             max_txs: MAX_TXS,
             max_calldata: MAX_CALLDATA,
@@ -1155,31 +928,5 @@
             keccak_padding: None,
         };
         test_super_circuit::<MAX_TXS, MAX_CALLDATA, TEST_MOCK_RANDOMNESS>(block, circuits_params);
->>>>>>> 71ef2647
-    }
-    #[ignore]
-    #[test]
-    fn serial_test_super_circuit_2tx_2max_tx() {
-        let block = block_2tx();
-        const MAX_TXS: usize = 2;
-        const MAX_CALLDATA: usize = 32;
-<<<<<<< HEAD
-        const MAX_INNER_BLOCKS: usize = 1;
-        const MAX_RWS: usize = 256;
-        const MAX_COPY_ROWS: usize = 256;
-        test_super_circuit::<MAX_TXS, MAX_CALLDATA, MAX_INNER_BLOCKS, MAX_RWS, MAX_COPY_ROWS>(
-            block,
-        );
-=======
-        let circuits_params = CircuitsParams {
-            max_txs: MAX_TXS,
-            max_calldata: MAX_CALLDATA,
-            max_rws: 256,
-            max_copy_rows: 256,
-            max_bytecode: 512,
-            keccak_padding: None,
-        };
-        test_super_circuit::<MAX_TXS, MAX_CALLDATA, TEST_MOCK_RANDOMNESS>(block, circuits_params);
->>>>>>> 71ef2647
     }
 }